use std::{borrow::Cow, fs::File, io::Write};

use assert_cmd::Command;
use mdtablefix::{
    THEMATIC_BREAK_LEN,
    convert_html_tables,
    format_breaks,
    process_stream,
    reflow_table,
    renumber_lists,
};
use rstest::{fixture, rstest};
use tempfile::tempdir;

#[macro_use]
mod common;

#[fixture]
/// Provides a sample Markdown table with broken rows for testing purposes.
///
/// The returned vector contains lines representing a table with inconsistent columns, useful for
/// validating table reflow logic.
fn broken_table() -> Vec<String> { return lines_vec!["| A | B |    |", "| 1 | 2 |  | 3 | 4 |"]; }

#[fixture]
/// Returns a vector of strings representing a malformed Markdown table with inconsistent columns.
///
/// The returned table has rows with differing numbers of columns, making it invalid for standard
/// Markdown table parsing.
fn malformed_table() -> Vec<String> { return lines_vec!["| A | |", "| 1 | 2 | 3 |"]; }

#[fixture]
fn header_table() -> Vec<String> {
    lines_vec!["| A | B |    |", "| --- | --- |", "| 1 | 2 |  | 3 | 4 |"]
}

#[fixture]
fn escaped_pipe_table() -> Vec<String> {
    lines_vec!["| X | Y |    |", "| a \\| b | 1 |  | 2 | 3 |"]
}

#[fixture]
fn indented_table() -> Vec<String> {
    return lines_vec!["  | I | J |    |", "  | 1 | 2 |  | 3 | 4 |"];
}

#[fixture]
fn html_table() -> Vec<String> {
    lines_vec![
        "<table>",
        "<tr><th>A</th><th>B</th></tr>",
        "<tr><td>1</td><td>2</td></tr>",
        "</table>",
    ]
}

#[fixture]
fn html_table_with_attrs() -> Vec<String> {
    lines_vec![
        "<table class=\"x\">",
        "<tr><th>A</th><th>B</th></tr>",
        "<tr><td>1</td><td>2</td></tr>",
        "</table>",
    ]
}

#[fixture]
fn html_table_with_colspan() -> Vec<String> {
    lines_vec![
        "<table>",
        "<tr><th colspan=\"2\">A</th></tr>",
        "<tr><td>1</td><td>2</td></tr>",
        "</table>",
    ]
}

#[fixture]
fn html_table_no_header() -> Vec<String> {
    lines_vec![
        "<table>",
        "<tr><td>A</td><td>B</td></tr>",
        "<tr><td>1</td><td>2</td></tr>",
        "</table>",
    ]
}

#[fixture]
fn html_table_empty_row() -> Vec<String> {
    lines_vec![
        "<table>",
        "<tr></tr>",
        "<tr><td>1</td><td>2</td></tr>",
        "</table>",
    ]
}

#[fixture]
fn html_table_whitespace_header() -> Vec<String> {
    lines_vec![
        "<table>",
        "<tr><td>  </td><td>  </td></tr>",
        "<tr><td>1</td><td>2</td></tr>",
        "</table>",
    ]
}

#[fixture]
fn html_table_inconsistent_first_row() -> Vec<String> {
    lines_vec![
        "<table>",
        "<tr><td>A</td></tr>",
        "<tr><td>1</td><td>2</td></tr>",
        "</table>",
    ]
}

#[fixture]
fn html_table_empty() -> Vec<String> { return lines_vec!["<table></table>"]; }

#[fixture]
fn html_table_unclosed() -> Vec<String> { return lines_vec!["<table>", "<tr><td>1</td></tr>"]; }

#[fixture]
fn html_table_uppercase() -> Vec<String> {
    lines_vec![
        "<TABLE>",
        "<tr><th>A</th><th>B</th></tr>",
        "<tr><td>1</td><td>2</td></tr>",
        "</TABLE>",
    ]
}

#[fixture]
fn html_table_mixed_case() -> Vec<String> {
    lines_vec![
        "<TaBlE>",
        "<tr><th>A</th><th>B</th></tr>",
        "<tr><td>1</td><td>2</td></tr>",
        "</TaBlE>",
    ]
}

#[fixture]
fn multiple_tables() -> Vec<String> {
    lines_vec!["| A | B |", "| 1 | 22 |", "", "| X | Y |", "| 3 | 4 |"]
}

#[rstest]
/// Tests that `reflow_table` correctly restructures a broken Markdown table into a well-formed
/// table.
fn test_reflow_basic(broken_table: Vec<String>) {
    let expected = lines_vec!["| A | B |", "| 1 | 2 |", "| 3 | 4 |"];
    assert_eq!(reflow_table(&broken_table), expected);
}

#[rstest]
/// Tests that `reflow_table` returns the original input unchanged when given a malformed Markdown
/// table.
///
/// This ensures that the function does not attempt to modify tables with inconsistent columns or
/// structure.
fn test_reflow_malformed_returns_original(malformed_table: Vec<String>) {
    assert_eq!(reflow_table(&malformed_table), malformed_table);
}

#[rstest]
fn test_reflow_preserves_header(header_table: Vec<String>) {
    let expected = lines_vec!["| A | B |", "| --- | --- |", "| 1 | 2 |", "| 3 | 4 |"];
    assert_eq!(reflow_table(&header_table), expected);
}

#[rstest]
fn test_reflow_handles_escaped_pipes(escaped_pipe_table: Vec<String>) {
    // The fixture contains a header row followed by a row with an escaped
    // pipe sequence (`a \| b`). After reflow the escaped pipe becomes a literal
    // `|` inside the first data cell, so the table has three columns and the
    // header row is padded to match.
    let expected = lines_vec!["| X     | Y |", "| a | b | 1 |", "| 2     | 3 |"];
    assert_eq!(reflow_table(&escaped_pipe_table), expected);
}

#[rstest]
fn test_reflow_preserves_indentation(indented_table: Vec<String>) {
    let expected = lines_vec!["  | I | J |", "  | 1 | 2 |", "  | 3 | 4 |"];
    assert_eq!(reflow_table(&indented_table), expected);
}

#[rstest]
fn test_process_stream_html_table(html_table: Vec<String>) {
    let expected = lines_vec!["| A | B |", "| --- | --- |", "| 1 | 2 |"];
    assert_eq!(process_stream(&html_table), expected);
}

#[rstest]
fn test_process_stream_html_table_with_attrs(html_table_with_attrs: Vec<String>) {
    let expected = lines_vec!["| A | B |", "| --- | --- |", "| 1 | 2 |"];
    assert_eq!(process_stream(&html_table_with_attrs), expected);
}

#[rstest]
fn test_process_stream_html_table_uppercase(html_table_uppercase: Vec<String>) {
    let expected = lines_vec!["| A | B |", "| --- | --- |", "| 1 | 2 |"];
    assert_eq!(process_stream(&html_table_uppercase), expected);
}

#[rstest]
fn test_process_stream_html_table_mixed_case(html_table_mixed_case: Vec<String>) {
    let expected = lines_vec!["| A | B |", "| --- | --- |", "| 1 | 2 |"];
    assert_eq!(process_stream(&html_table_mixed_case), expected);
}

#[rstest]
fn test_process_stream_multiple_tables(multiple_tables: Vec<String>) {
    let expected = lines_vec!["| A | B  |", "| 1 | 22 |", "", "| X | Y |", "| 3 | 4 |",];
    assert_eq!(process_stream(&multiple_tables), expected);
}

/// Tests that `process_stream` leaves lines inside code fences unchanged.
///
/// Verifies that both backtick (```) and tilde (~~~) fenced code blocks are ignored by the table
/// processing logic, ensuring their contents are not altered.
#[rstest]
fn test_process_stream_ignores_code_fences() {
    let lines = lines_vec!["```rust", "| not | a | table |", "```"];
    assert_eq!(process_stream(&lines), lines);

    // Test with tilde-based code fences
    let tilde_lines = lines_vec!["~~~", "| not | a | table |", "~~~"];
    assert_eq!(process_stream(&tilde_lines), tilde_lines);
}

#[rstest]
/// Verifies that the CLI fails when the `--in-place` flag is used without specifying a file.
///
/// This test ensures that running `mdtablefix --in-place` without a file argument results in a
/// command failure.
fn test_cli_in_place_requires_file() {
    Command::cargo_bin("mdtablefix")
        .unwrap()
        .arg("--in-place")
        .assert()
        .failure();
}

#[rstest]
/// Tests that the CLI processes a file containing a broken Markdown table and outputs the corrected
/// table to stdout.
///
/// This test creates a temporary file with a malformed table, runs the `mdtablefix` binary on it,
/// and asserts that the output is the expected fixed table.
fn test_cli_process_file(broken_table: Vec<String>) {
    let dir = tempdir().unwrap();
    let file_path = dir.path().join("sample.md");
    let mut f = File::create(&file_path).unwrap();
    for line in &broken_table {
        writeln!(f, "{line}").unwrap();
    }
    f.flush().unwrap();
    drop(f);
    Command::cargo_bin("mdtablefix")
        .unwrap()
        .arg(&file_path)
        .assert()
        .success()
        .stdout("| A | B |\n| 1 | 2 |\n| 3 | 4 |\n");
}

#[test]
fn test_cli_wrap_option() {
    let input = "This line is deliberately made much longer than eighty columns so that the \
                 wrapping algorithm is forced to insert a soft line-break somewhere in the middle \
                 of the paragraph when the --wrap flag is supplied.";
    let output = Command::cargo_bin("mdtablefix")
        .unwrap()
        .arg("--wrap")
        .write_stdin(format!("{input}\n"))
        .output()
        .unwrap();
    assert!(output.status.success());
    let text = String::from_utf8_lossy(&output.stdout);
    assert!(
        text.lines().count() > 1,
        "expected wrapped output on multiple lines"
    );
    assert!(text.lines().all(|l| l.len() <= 80));
}

#[test]
fn test_uniform_example_one() {
    let input = lines_vec![
        "| Logical type | PostgreSQL | SQLite notes |",
        "|--------------|-------------------------|---------------------------------------------------------------------------------|",
        "| strings | `TEXT` (or `VARCHAR`) | `TEXT` - SQLite ignores the length specifier anyway |",
        "| booleans | `BOOLEAN DEFAULT FALSE` | declare as `BOOLEAN`; Diesel serialises to 0 / 1 so this is fine |",
        "| integers | `INTEGER` / `BIGINT` | ditto |",
        "| decimals | `NUMERIC` | stored as FLOAT in SQLite; Diesel `Numeric` round-trips, but beware precision |",
        "| blobs / raw | `BYTEA` | `BLOB` |",
    ];
    let output = reflow_table(&input);
    assert!(!output.is_empty());
    let widths: Vec<usize> = output[0]
        .trim_matches('|')
        .split('|')
        .map(str::len)
        .collect();
    for row in output {
        let cols: Vec<&str> = row.trim_matches('|').split('|').collect();
        for (i, col) in cols.iter().enumerate() {
            assert_eq!(col.len(), widths[i]);
        }
    }
}

#[test]
fn test_uniform_example_two() {
    let input = lines_vec![
        "| Option | How it works | When to choose it |",
        "|--------------------------------------|--------------------------------------------------------------------------------------------------------------------------------------------------------------------------------------------------------|------------------------------------------------------------------------------------------------|",
        "| **B. Pure-Rust migrations** | Implement `diesel::migration::Migration<DB>` in a Rust file (`up.rs` / `down.rs`) and compile with both `features = [\"postgres\", \"sqlite\"]`. The query builder emits backend-specific SQL at runtime. | You prefer the type-checked DSL and can live with slightly slower compile times. |",
        "| **C. Lowest-common-denominator SQL** | Write one `up.sql`/`down.sql` that *already* works on both engines. This demands avoiding SERIAL/IDENTITY, JSONB, `TIMESTAMPTZ`, etc. | Simple schemas, embedded use-case only, you are happy to supply integer primary keys manually. |",
        "| **D. Two separate migration trees** | Maintain `migrations/sqlite` and `migrations/postgres` directories with identical version numbers. Use `embed_migrations!(\"migrations/<backend>\")` to compile the right set. | You ship a single binary with migrations baked in. |",
    ];
    let output = reflow_table(&input);
    assert!(!output.is_empty());
    let widths: Vec<usize> = output[0]
        .trim_matches('|')
        .split('|')
        .map(str::len)
        .collect();
    for row in output {
        let cols: Vec<&str> = row.trim_matches('|').split('|').collect();
        for (i, col) in cols.iter().enumerate() {
            assert_eq!(col.len(), widths[i]);
        }
    }
}

#[test]
fn test_non_table_lines_unchanged() {
    let input = lines_vec![
        "# Title",
        String::new(),
        "Para text.",
        String::new(),
        "| a | b |",
        "| 1 | 22 |",
        String::new(),
        "* bullet",
        String::new(),
    ];
    let output = process_stream(&input);
    let expected = lines_vec![
        "# Title",
        String::new(),
        "Para text.",
        String::new(),
        "| a | b  |",
        "| 1 | 22 |",
        String::new(),
        "* bullet",
        String::new(),
    ];
    assert_eq!(output, expected);
}

#[test]
fn test_convert_html_table_basic() {
    let html_table = lines_vec![
        "<table>",
        "<tr><th>A</th><th>B</th></tr>",
        "<tr><td>1</td><td>2</td></tr>",
        "</table>",
    ];
    let expected = lines_vec!["| A | B |", "| --- | --- |", "| 1 | 2 |"];
    assert_eq!(convert_html_tables(&html_table), expected);
}

#[rstest]
#[case("```")]
#[case("~~~")]
#[case("```rust")]
fn test_convert_html_table_in_text_and_code(#[case] fence: &str) {
    let lines = lines_vec![
        "Intro",
        "<table>",
        "<tr><th>A</th><th>B</th></tr>",
        "<tr><td>1</td><td>2</td></tr>",
        "</table>",
        fence,
        "<table><tr><td>x</td></tr></table>",
        fence,
        "Outro",
    ];
    let expected = lines_vec![
        "Intro",
        "| A | B |",
        "| --- | --- |",
        "| 1 | 2 |",
        fence,
        "<table><tr><td>x</td></tr></table>",
        fence,
        "Outro",
    ];
    assert_eq!(convert_html_tables(&lines), expected);
}

#[test]
fn test_convert_html_table_with_attrs_basic() {
    let expected = lines_vec!["| A | B |", "| --- | --- |", "| 1 | 2 |"];
    assert_eq!(convert_html_tables(&html_table_with_attrs()), expected);
}

#[test]
fn test_convert_html_table_uppercase() {
    let expected = lines_vec!["| A | B |", "| --- | --- |", "| 1 | 2 |"];
    assert_eq!(convert_html_tables(&html_table_uppercase()), expected);
}

#[test]
fn test_convert_html_table_with_colspan() {
    let expected = lines_vec!["| A |", "| --- |", "| 1 | 2 |"];
    assert_eq!(convert_html_tables(&html_table_with_colspan()), expected);
}

#[test]
fn test_convert_html_table_no_header() {
    let expected = lines_vec!["| A | B |", "| --- | --- |", "| 1 | 2 |"];
    assert_eq!(convert_html_tables(&html_table_no_header()), expected);
}

#[test]
fn test_convert_html_table_empty_row() {
    let expected = lines_vec!["| 1 | 2 |", "| --- | --- |"];
    assert_eq!(convert_html_tables(&html_table_empty_row()), expected);
}

#[test]
fn test_convert_html_table_whitespace_header() {
    let expected = lines_vec!["| --- | --- |", "| --- | --- |", "| 1   | 2   |"];
    assert_eq!(
        convert_html_tables(&html_table_whitespace_header()),
        expected
    );
}

#[test]
fn test_convert_html_table_inconsistent_first_row() {
    let expected = lines_vec!["| A |", "| --- |", "| 1 | 2 |"];
    assert_eq!(
        convert_html_tables(&html_table_inconsistent_first_row()),
        expected
    );
}

#[test]
fn test_convert_html_table_empty() {
    assert!(convert_html_tables(&html_table_empty()).is_empty());
}

#[test]
fn test_convert_html_table_unclosed_returns_original() {
    let html = html_table_unclosed();
    assert_eq!(convert_html_tables(&html), html);
}

#[test]
fn test_convert_html_table_bold_header() {
    let input: Vec<String> = include_str!("data/bold_header_input.txt")
        .lines()
        .map(str::to_string)
        .collect();
    let expected: Vec<String> = include_str!("data/bold_header_expected.txt")
        .lines()
        .map(str::to_string)
        .collect();
    assert_eq!(convert_html_tables(&input), expected);
}

#[test]
fn test_logical_type_table_output_matches() {
    let input: Vec<String> = include_str!("data/logical_type_input.txt")
        .lines()
        .map(str::to_string)
        .collect();
    let expected: Vec<String> = include_str!("data/logical_type_expected.txt")
        .lines()
        .map(str::to_string)
        .collect();
    assert_eq!(reflow_table(&input), expected);
}

#[test]
/// Verifies that reflowing the option table input produces the expected output.
///
/// Loads the input and expected output from external files and asserts that the
/// `reflow_table` function transforms the input table to match the expected result.
fn test_option_table_output_matches() {
    let input: Vec<String> = include_str!("data/option_table_input.txt")
        .lines()
        .map(str::to_string)
        .collect();
    let expected: Vec<String> = include_str!("data/option_table_expected.txt")
        .lines()
        .map(str::to_string)
        .collect();
    assert_eq!(reflow_table(&input), expected);
}

#[test]
fn test_month_seconds_table_output_matches() {
    let input: Vec<String> = include_str!("data/month_seconds_input.txt")
        .lines()
        .map(str::to_string)
        .collect();
    let expected: Vec<String> = include_str!("data/month_seconds_expected.txt")
        .lines()
        .map(str::to_string)
        .collect();
    assert_eq!(reflow_table(&input), expected);
}

#[test]
fn test_offset_table_output_matches() {
    let input: Vec<String> = include_str!("data/offset_table_input.txt")
        .lines()
        .map(str::to_string)
        .collect();
    let expected: Vec<String> = include_str!("data/offset_table_expected.txt")
        .lines()
        .map(str::to_string)
        .collect();
    assert_eq!(reflow_table(&input), expected);
}

#[test]
/// Tests that `process_stream` correctly processes a complex Markdown table representing logical
/// types by comparing its output to expected results loaded from a file.
fn test_process_stream_logical_type_table() {
    let input: Vec<String> = include_str!("data/logical_type_input.txt")
        .lines()
        .map(str::to_string)
        .collect();
    let expected: Vec<String> = include_str!("data/logical_type_expected.txt")
        .lines()
        .map(str::to_string)
        .collect();
    assert_eq!(process_stream(&input), expected);
}

#[test]
/// Tests that `process_stream` correctly processes a Markdown table with options, producing the
/// expected output.
///
/// Loads input and expected output from test data files, runs `process_stream` on the input, and
/// asserts equality.
fn test_process_stream_option_table() {
    let input: Vec<String> = include_str!("data/option_table_input.txt")
        .lines()
        .map(str::to_string)
        .collect();
    let expected: Vec<String> = include_str!("data/option_table_expected.txt")
        .lines()
        .map(str::to_string)
        .collect();
    assert_eq!(process_stream(&input), expected);
}

#[test]
/// Tests that long paragraphs are wrapped at 80 columns by `process_stream`.
///
/// Ensures that a single long paragraph is split into multiple lines, each not exceeding 80
/// characters.
fn test_wrap_paragraph() {
    let input = lines_vec![
        "This is a very long paragraph that should be wrapped at eighty columns so it needs to \
         contain enough words to exceed that limit.",
    ];
    let output = process_stream(&input);
    assert!(output.len() > 1);
    assert!(output.iter().all(|l| l.len() <= 80));
}

#[test]
fn test_wrap_list_item() {
    let input = lines_vec![
        r"- This bullet item is exceptionally long and must be wrapped to keep prefix formatting intact.",
    ];
    let output = process_stream(&input);
    common::assert_wrapped_list_item(&output, "- ", 2);
}

#[rstest]
#[case("- ", 3)]
#[case("1. ", 3)]
#[case("10. ", 3)]
#[case("100. ", 3)]
fn test_wrap_list_items_with_inline_code(#[case] prefix: &str, #[case] expected: usize) {
    let input = lines_vec![format!(
        "{prefix}`script`: A multi-line script declared with the YAML `|` block style. The entire \
         block is passed to an interpreter. If the first line begins with `#!`, Netsuke executes \
         the script verbatim, respecting the shebang."
    )];
    let output = process_stream(&input);
    common::assert_wrapped_list_item(&output, prefix, expected);
}

#[test]
fn test_wrap_preserves_inline_code_spans() {
    let input = lines_vec![
        "- `script`: A multi-line script declared with the YAML `|` block style. The entire block \
         is passed to an interpreter. If the first line begins with `#!`, Netsuke executes the \
         script verbatim, respecting the shebang.",
    ];
    let output = process_stream(&input);
    common::assert_wrapped_list_item(&output, "- ", 3);
}

#[test]
fn test_wrap_multi_backtick_code() {
    let input = lines_vec![
        "- ``cmd`` executes ```echo``` output with ``json`` format and prints results to the \
         console",
    ];
    let output = process_stream(&input);
    common::assert_wrapped_list_item(&output, "- ", 2);
}

#[test]
fn test_wrap_multiple_inline_code_spans() {
    let input = lines_vec![
        "- Use `foo` and `bar` inside ``baz`` for testing with additional commentary to exceed \
         wrapping width",
    ];
    let output = process_stream(&input);
    common::assert_wrapped_list_item(&output, "- ", 2);
}
#[test]
fn test_wrap_long_inline_code_item() {
    let input = lines_vec![concat!(
        "- `async def on_unhandled(self, ws: WebSocketLike, message: Union[str, bytes])`:",
        " A fallback handler for messages that are not dispatched by the more specific",
        " message handlers. This can be used for raw text/binary data or messages that",
        " don't conform to the expected structured format."
    )];
    let output = process_stream(&input);
    common::assert_wrapped_list_item(&output, "- ", 4);
    assert!(
        output
            .first()
            .expect("output should not be empty")
            .ends_with("`:")
    );
}

#[test]
fn test_wrap_future_attribute_punctuation() {
    let input = vec![
        concat!(
            "- Test function (`#[awt]`) or a specific `#[future]` argument ",
            "(`#[future(awt)]`), tells `rstest` to automatically insert `.await` ",
            "calls for those futures."
        )
        .to_string(),
    ];
    let output = process_stream(&input);
    assert_eq!(
        output,
        vec![
            "- Test function (`#[awt]`) or a specific `#[future]` argument".to_string(),
            "  (`#[future(awt)]`), tells `rstest` to automatically insert `.await` calls for"
                .to_string(),
            "  those futures.".to_string(),
        ]
    );
}

#[test]
fn test_wrap_footnote_multiline() {
    let input = lines_vec![concat!(
        "[^note]: This footnote is sufficiently long to require wrapping ",
        "across multiple lines so we can verify indentation."
    )];
    let output = process_stream(&input);
    common::assert_wrapped_list_item(&output, "[^note]: ", 2);
}

#[test]
fn test_wrap_footnote_with_inline_code() {
    let input = lines_vec![concat!(
        "  [^code_note]: A footnote containing inline `code` that should wrap ",
        "across multiple lines without breaking the span."
    )];
    let output = process_stream(&input);
    common::assert_wrapped_list_item(&output, "  [^code_note]: ", 2);
}

/// Checks that a sequence of footnotes is not altered by wrapping.
///
/// This regression test ensures that the footnote collection remains
/// unchanged when passed to `process_stream`.
#[test]
fn test_wrap_footnote_collection() {
    let input = lines_vec![
        "[^1]: <https://falcon.readthedocs.io>",
        "[^2]: <https://asgi.readthedocs.io>",
        "[^3]: <https://www.starlette.io>",
        "[^4]: <https://www.starlette.io/websockets/>",
        "[^5]: <https://channels.readthedocs.io>",
        "[^6]: <https://channels.readthedocs.io/en/stable/topics/consumers.html>",
        "[^7]: <https://fastapi.tiangolo.com/advanced/websockets/>",
        "[^8]: <https://websockets.readthedocs.io>",
    ];

    let output = process_stream(&input);
    assert_eq!(output, input);
}

#[test]
/// Verifies that short list items are not wrapped or altered by the stream processing logic.
///
/// Ensures that a single-line bullet list item remains unchanged after processing.
fn test_wrap_short_list_item() {
    let input = lines_vec!["- short item"];
    let output = process_stream(&input);
    assert_eq!(output, input);
}

#[test]
fn test_wrap_blockquote() {
    let input = lines_vec![
        "> **Deprecated**: A :class:`WebSocketRouter` and its `add_route` API should be used to \
         instantiate resources.",
    ];
    let output = process_stream(&input);
    assert_eq!(
        output,
        lines_vec![
            "> **Deprecated**: A :class:`WebSocketRouter` and its `add_route` API should be",
            "> used to instantiate resources.",
        ]
    );
}

#[test]
fn test_wrap_blockquote_nested() {
    let input = lines_vec![concat!(
        "> > This nested quote contains enough text to require wrapping so that we ",
        "can verify multi-level handling."
    )];
    let output = process_stream(&input);
    common::assert_wrapped_blockquote(&output, "> > ", 2);
    let joined = output
        .iter()
        .map(|l| l.trim_start_matches("> > "))
        .collect::<Vec<_>>()
        .join(" ");
    assert_eq!(joined, input[0].trim_start_matches("> > "));
}

#[test]
fn test_wrap_blockquote_with_blank_lines() {
    let input = lines_vec![
        concat!(
            "> The first paragraph in this quote is deliberately long enough to wrap ",
            "across multiple lines so"
        ),
        "> demonstrate the behaviour.",
        ">",
        concat!(
            "> The second paragraph is also extended to trigger wrapping in order to ",
            "ensure blank lines"
        ),
        "> are preserved correctly.",
    ];
    let output = process_stream(&input);
    assert_eq!(output[3], ">");
    common::assert_wrapped_blockquote(&output[..3], "> ", 3);
    common::assert_wrapped_blockquote(&output[4..], "> ", 3);
}

#[test]
fn test_wrap_blockquote_extra_whitespace() {
    let input = lines_vec![
        ">    Extra spacing should not prevent correct wrapping of this quoted text that exceeds \
         the line width.",
    ];
    let output = process_stream(&input);
    common::assert_wrapped_blockquote(&output, ">    ", 2);
    let joined = output
        .iter()
        .map(|l| l.trim_start_matches(">    "))
        .collect::<Vec<_>>()
        .join(" ");
    assert_eq!(joined, input[0].trim_start_matches(">    "));
}

#[test]
fn test_wrap_blockquote_short() {
    let input = lines_vec!["> short"];
    let output = process_stream(&input);
    assert_eq!(output, input);
}

#[test]
/// Tests that lines with hard line breaks (trailing spaces) are preserved after processing.
///
/// Ensures that the `process_stream` function does not remove or alter lines ending with Markdown
/// hard line breaks.
fn test_preserve_hard_line_breaks() {
    let input = lines_vec!["Line one with break.  ", "Line two follows."];
    let output = process_stream(&input);
    assert_eq!(output.len(), 2);
    assert_eq!(output[0], "Line one with break.");
    assert_eq!(output[1], "Line two follows.");
}

#[test]
/// Tests that `process_stream` preserves complex table formatting without modification.
///
/// This regression test ensures that properly formatted complex tables with multiple
/// columns and detailed content pass through the processing pipeline unchanged,
/// preventing regressions that might inadvertently alter correct formatting.
fn test_regression_complex_table() {
    let input: Vec<String> = include_str!("data/regression_table_input.txt")
        .lines()
        .map(str::to_string)
        .collect();
    let expected: Vec<String> = include_str!("data/regression_table_expected.txt")
        .lines()
        .map(str::to_string)
        .collect();
    assert_eq!(process_stream(&input), expected);
}

#[test]
fn test_renumber_basic() {
    let input = lines_vec!["1. first", "2. second", "7. third"];
    let expected = lines_vec!["1. first", "2. second", "3. third"];
    assert_eq!(renumber_lists(&input), expected);
}

#[test]
fn test_renumber_with_fence() {
    let input = lines_vec!["1. item", "```", "code", "```", "9. next"];
    let expected = lines_vec!["1. item", "```", "code", "```", "2. next"];
    assert_eq!(renumber_lists(&input), expected);
}

#[test]
fn test_cli_renumber_option() {
    let output = Command::cargo_bin("mdtablefix")
        .unwrap()
        .arg("--renumber")
        .write_stdin("1. a\n4. b\n")
        .output()
        .unwrap();
    assert!(output.status.success());
    let text = String::from_utf8_lossy(&output.stdout);
    assert_eq!(text, "1. a\n2. b\n");
}

#[test]
fn test_renumber_nested_lists() {
    let input = lines_vec![
        "1. first",
        "    1. sub first",
        "    3. sub second",
        "2. second",
    ];

    let expected = lines_vec![
        "1. first",
        "    1. sub first",
        "    2. sub second",
        "2. second",
    ];

    assert_eq!(renumber_lists(&input), expected);
}

#[test]
fn test_renumber_tabs_in_indent() {
    let input = lines_vec!["1. first", "\t1. sub first", "\t5. sub second", "2. second"];

    let expected = lines_vec!["1. first", "\t1. sub first", "\t2. sub second", "2. second"];

    assert_eq!(renumber_lists(&input), expected);
}

#[test]
fn test_renumber_mult_paragraph_items() {
    let input = lines_vec!["1. first", "", "    still first paragraph", "", "2. second"];

    let expected = lines_vec!["1. first", "", "    still first paragraph", "", "2. second"];

    assert_eq!(renumber_lists(&input), expected);
}

#[test]
fn test_renumber_table_in_list() {
    let input = lines_vec!["1. first", "    | A | B |", "    | 1 | 2 |", "5. second"];

    let expected = lines_vec!["1. first", "    | A | B |", "    | 1 | 2 |", "2. second"];

    assert_eq!(renumber_lists(&input), expected);
}

#[test]
fn test_renumber_restart_after_paragraph() {
    let input: Vec<String> = include_str!("data/renumber_paragraph_restart_input.txt")
        .lines()
        .map(str::to_string)
        .collect();
    let expected: Vec<String> = include_str!("data/renumber_paragraph_restart_expected.txt")
        .lines()
        .map(str::to_string)
        .collect();
    assert_eq!(renumber_lists(&input), expected);
}

#[test]
fn test_format_breaks_basic() {
<<<<<<< HEAD
    let input = lines_vec!["foo", "***", "bar"];
    let expected = lines_vec!["foo", "_".repeat(THEMATIC_BREAK_LEN), "bar"];
=======
    let input = vec!["foo", "***", "bar"]
        .into_iter()
        .map(str::to_string)
        .collect::<Vec<_>>();
    let expected: Vec<Cow<str>> = vec![
        input[0].as_str().into(),
        Cow::Owned("_".repeat(THEMATIC_BREAK_LEN)),
        input[2].as_str().into(),
    ];
>>>>>>> 5ef73849
    assert_eq!(format_breaks(&input), expected);
}

#[test]
fn test_format_breaks_ignores_code() {
<<<<<<< HEAD
    let input = lines_vec!["```", "---", "```"];
    assert_eq!(format_breaks(&input), input);
=======
    let input = vec!["```", "---", "```"]
        .into_iter()
        .map(str::to_string)
        .collect::<Vec<_>>();
    let expected: Vec<Cow<str>> = input.iter().map(|s| s.as_str().into()).collect();
    assert_eq!(format_breaks(&input), expected);
>>>>>>> 5ef73849
}

#[test]
fn test_format_breaks_mixed_chars() {
<<<<<<< HEAD
    let input = lines_vec!["-*-*-"];
    assert_eq!(format_breaks(&input), input);
=======
    let input = vec!["-*-*-"]
        .into_iter()
        .map(str::to_string)
        .collect::<Vec<_>>();
    let expected: Vec<Cow<str>> = input.iter().map(|s| s.as_str().into()).collect();
    assert_eq!(format_breaks(&input), expected);
>>>>>>> 5ef73849
}

#[test]
fn test_format_breaks_with_spaces_and_indent() {
<<<<<<< HEAD
    let input = lines_vec!["  -  -  -  "];
    let expected = lines_vec!["_".repeat(THEMATIC_BREAK_LEN)];
=======
    let input = vec!["  -  -  -  "]
        .into_iter()
        .map(str::to_string)
        .collect::<Vec<_>>();
    let expected: Vec<Cow<str>> = vec![Cow::Owned("_".repeat(THEMATIC_BREAK_LEN))];
>>>>>>> 5ef73849
    assert_eq!(format_breaks(&input), expected);
}

#[test]
fn test_format_breaks_with_tabs_and_underscores() {
<<<<<<< HEAD
    let input = lines_vec!["\t_\t_\t_\t"];
    let expected = lines_vec!["_".repeat(THEMATIC_BREAK_LEN)];
=======
    let input = vec!["\t_\t_\t_\t"]
        .into_iter()
        .map(str::to_string)
        .collect::<Vec<_>>();
    let expected: Vec<Cow<str>> = vec![Cow::Owned("_".repeat(THEMATIC_BREAK_LEN))];
>>>>>>> 5ef73849
    assert_eq!(format_breaks(&input), expected);
}

#[test]
fn test_cli_breaks_option() {
    let output = Command::cargo_bin("mdtablefix")
        .unwrap()
        .arg("--breaks")
        .write_stdin("---\n")
        .output()
        .unwrap();
    assert!(output.status.success());
    assert_eq!(
        String::from_utf8_lossy(&output.stdout),
        format!("{}\n", "_".repeat(THEMATIC_BREAK_LEN))
    );
}<|MERGE_RESOLUTION|>--- conflicted
+++ resolved
@@ -920,80 +920,40 @@
 
 #[test]
 fn test_format_breaks_basic() {
-<<<<<<< HEAD
     let input = lines_vec!["foo", "***", "bar"];
-    let expected = lines_vec!["foo", "_".repeat(THEMATIC_BREAK_LEN), "bar"];
-=======
-    let input = vec!["foo", "***", "bar"]
-        .into_iter()
-        .map(str::to_string)
-        .collect::<Vec<_>>();
     let expected: Vec<Cow<str>> = vec![
         input[0].as_str().into(),
         Cow::Owned("_".repeat(THEMATIC_BREAK_LEN)),
         input[2].as_str().into(),
     ];
->>>>>>> 5ef73849
     assert_eq!(format_breaks(&input), expected);
 }
 
 #[test]
 fn test_format_breaks_ignores_code() {
-<<<<<<< HEAD
     let input = lines_vec!["```", "---", "```"];
-    assert_eq!(format_breaks(&input), input);
-=======
-    let input = vec!["```", "---", "```"]
-        .into_iter()
-        .map(str::to_string)
-        .collect::<Vec<_>>();
     let expected: Vec<Cow<str>> = input.iter().map(|s| s.as_str().into()).collect();
     assert_eq!(format_breaks(&input), expected);
->>>>>>> 5ef73849
 }
 
 #[test]
 fn test_format_breaks_mixed_chars() {
-<<<<<<< HEAD
     let input = lines_vec!["-*-*-"];
-    assert_eq!(format_breaks(&input), input);
-=======
-    let input = vec!["-*-*-"]
-        .into_iter()
-        .map(str::to_string)
-        .collect::<Vec<_>>();
     let expected: Vec<Cow<str>> = input.iter().map(|s| s.as_str().into()).collect();
     assert_eq!(format_breaks(&input), expected);
->>>>>>> 5ef73849
 }
 
 #[test]
 fn test_format_breaks_with_spaces_and_indent() {
-<<<<<<< HEAD
     let input = lines_vec!["  -  -  -  "];
-    let expected = lines_vec!["_".repeat(THEMATIC_BREAK_LEN)];
-=======
-    let input = vec!["  -  -  -  "]
-        .into_iter()
-        .map(str::to_string)
-        .collect::<Vec<_>>();
     let expected: Vec<Cow<str>> = vec![Cow::Owned("_".repeat(THEMATIC_BREAK_LEN))];
->>>>>>> 5ef73849
     assert_eq!(format_breaks(&input), expected);
 }
 
 #[test]
 fn test_format_breaks_with_tabs_and_underscores() {
-<<<<<<< HEAD
     let input = lines_vec!["\t_\t_\t_\t"];
-    let expected = lines_vec!["_".repeat(THEMATIC_BREAK_LEN)];
-=======
-    let input = vec!["\t_\t_\t_\t"]
-        .into_iter()
-        .map(str::to_string)
-        .collect::<Vec<_>>();
     let expected: Vec<Cow<str>> = vec![Cow::Owned("_".repeat(THEMATIC_BREAK_LEN))];
->>>>>>> 5ef73849
     assert_eq!(format_breaks(&input), expected);
 }
 
