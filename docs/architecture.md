# Architecture

## Contents

- [Markdown stream processor](#markdown-stream-processor)
- [Footnote conversion](#footnote-conversion)
- [HTML table support](#html-table-support-in-mdtablefix)
- [Module relationships](#module-relationships)
- [Concurrency with `rayon`](#concurrency-with-rayon)
- [Unicode width handling](#unicode-width-handling)

## Markdown stream processor

`process_stream_inner` orchestrates line-by-line rewriting. The full
implementation lives in [src/process.rs](../src/process.rs). Its signature is:

```rust
pub fn process_stream_inner(lines: &[String], opts: Options) -> Vec<String>
```

The function combines several helpers documented in `docs/`:

- `fences::compress_fences` and `attach_orphan_specifiers` normalize code block
  delimiters. The latter keeps indentation from the language line when the
  fence lacks it. It also tolerates spaces within comma-separated specifiers,
  e.g. `TOML, Ini` becomes `toml,ini`.
- `html::convert_html_tables` transforms basic HTML tables into Markdown so \
    they can be reflowed like regular tables. See \
    [HTML table support](#html-table-support-in-mdtablefix).
- `wrap::wrap_text` applies optional line wrapping. It relies on the
  `unicode-width` crate for accurate character widths.
- `wrap::tokenize_markdown` emits `Token` values for custom processing.

The function maintains a small state machine that tracks whether it is inside a
Markdown table, an HTML table, or a fenced code block. The state determines how
incoming lines are buffered or emitted. Once the end of a table or fence is
reached, buffered lines are flushed and possibly reformatted. The simplified
behaviour is illustrated below.

```mermaid
stateDiagram-v2

    [*] --> Streaming: Start

    Streaming: Default state—processing lines individually

    InMarkdownTable: Buffering lines of a Markdown table

    InHtmlTable: Buffering lines of an HTML table

    InCodeFence: Passing through lines within a fenced code block

    Streaming --> InMarkdownTable: Line starts with "|"
    Streaming --> InHtmlTable: Line contains table HTML tag
    Streaming --> InCodeFence: Line is a fence delimiter ("```" or "~~~")

    InMarkdownTable --> Streaming: Flush buffer and reflow table on non-table line (e.g., blank, heading)
    InMarkdownTable --> InMarkdownTable: Line contains "|" or separator pattern

    InHtmlTable --> Streaming: Flush buffer and convert table on final table HTML closing tag
    InHtmlTable --> InHtmlTable: Line inside table tag

    InCodeFence --> Streaming: Line is a fence delimiter
```

Before:

```markdown
|A|B|
|---|---|
|1|22|
<table><tr><td>3</td><td>4</td></tr></table>
```

After:

```markdown
| A | B  |
| --- | --- |
| 1 | 22 |
| 3 | 4  |
```

Code fences are passed through verbatim:

```rust
| not | a | table |
```

After scanning all lines, the processor performs optional post-processing steps
such as ellipsis replacement and footnote conversion. See \
[footnote conversion](#footnote-conversion) for details. The function then
returns the updated stream for writing to disk or further manipulation.

## Footnote Conversion

`mdtablefix` can optionally convert bare numeric references into
GitHub-flavoured Markdown footnotes. A bare numeric reference is a number that
appears after punctuation with no footnote formatting, for example:

```markdown
An example of a bare numeric reference.1
```

`convert_footnotes` performs this operation and is exposed via the higher-level
`process_stream_opts` helper. Set
`Options { footnotes: true, ..Default::default() }` when calling
`process_stream_opts` to enable the conversion logic. The parameter defaults to
`false`.

Inline references that appear after punctuation are rewritten as footnote links.

Before:

```markdown
A useful tip.1
```

After:

```markdown
A useful tip.[^1]
```

Numbers inside inline code or parentheses are ignored.

Before:

```markdown
Look at `code 1` for details.
Refer to equation (1) for context.
```

After:

```markdown
Look at `code 1` for details.
Refer to equation (1) for context.
```

When the final lines of a document form a numbered list, they are replaced with
footnote definitions.

Before:

```markdown
Text.

 1. First note
 2. Second note
```

After:

```markdown
Text.

 [^1] First note
[^2] Second note
```

`convert_footnotes` only processes the final contiguous list of numeric
references.

## HTML Table Support in `mdtablefix`

`mdtablefix` can format simple HTML `<table>` elements embedded in Markdown.
These HTML tables are transformed into Markdown before the main table reflow
logic runs. That preprocessing is handled by the `convert_html_tables` function.

Only straightforward tables with `<tr>`, `<th>` and `<td>` tags are detected.
Attributes and tag casing are ignored, and complex nested or styled tables are
not supported. After conversion, each HTML table is represented as a Markdown
table, so the usual reflow algorithm can align its columns consistently with
the rest of the document.

```html
<table>
  <tr><th>A</th><th>B</th></tr>
  <tr><td>1</td><td>2</td></tr>
</table>
```

The converter checks the first table row for `<th>` cells or for `<strong>` or
`<b>` tags inside `<td>` elements to decide whether it is a header. If no such
markers exist and the table contains multiple rows, the first row is still
treated as the header, so the Markdown output includes a separator line. This
last-resort behaviour keeps simple tables readable after conversion.

## Module Relationships

This diagram illustrates the connections between the crate's modules.

```mermaid
classDiagram
    class lib {
        <<module>>
    }
    class html {
        <<module>>
        +convert_html_tables()
        +html_table_to_markdown() %% deprecated
    }
    class table {
        <<module>>
        +reflow_table()
        +split_cells()
        +SEP_RE
    }
    class wrap {
        <<module>>
        +wrap_text()
        +is_fence()
    }
    class lists {
        <<module>>
        +renumber_lists()
    }
    class breaks {
        <<module>>
        +format_breaks()
        +THEMATIC_BREAK_LEN
    }
    class ellipsis {
        <<module>>
        +replace_ellipsis()
    }
    class fences {
        <<module>>
        +compress_fences()
        +attach_orphan_specifiers()
    }
    class footnotes {
        <<module>>
        +convert_footnotes()
    }
    class textproc {
        <<module>>
        +process_tokens()
    }
    class process {
        <<module>>
        +process_stream()
        +process_stream_no_wrap()
    }
    class io {
        <<module>>
        +rewrite()
        +rewrite_no_wrap()
    }
    lib --> html
    lib --> table
    lib --> wrap
    lib --> lists
    lib --> breaks
    lib --> ellipsis
    lib --> fences
    lib --> process
    lib --> io
    html ..> wrap : uses is_fence
    table ..> reflow : uses parse_rows, etc.
    lists ..> wrap : uses is_fence
    breaks ..> wrap : uses is_fence
    ellipsis ..> textproc : uses process_tokens
    process ..> html : uses convert_html_tables
    process ..> table : uses reflow_table
    process ..> wrap : uses wrap_text, is_fence
    process ..> fences : uses compress_fences, attach_orphan_specifiers
    process ..> ellipsis : uses replace_ellipsis
    process ..> footnotes : uses convert_footnotes
    footnotes ..> textproc : uses process_tokens
    io ..> process : uses process_stream, process_stream_no_wrap
```

<<<<<<< HEAD
The `lib` module re-exports the public API from the other modules. The
`ellipsis` module performs text normalization, while `footnotes` converts bare
references. The `textproc` module contains shared token-processing helpers used
by both the `ellipsis` and `footnotes` modules. Tokenization is handled by
`wrap::tokenize_markdown`, replacing the small state machine that previously
resided in `process_tokens`. Both `Token` and `tokenize_markdown` are re-
exported by the crate root for use by downstream tools. The `process` module
=======
The `lib` module re-exports the public API from the other modules. The `wrap`
module exposes the `Token` enum and `tokenize_markdown` function for custom
processing. The `ellipsis` module performs text normalization, while
`footnotes` converts bare references. The `textproc` module contains shared
token-processing helpers used by both the `ellipsis` and `footnotes` modules.
Tokenization is handled by `wrap::tokenize_markdown`, replacing the small state
machine that previously resided in `process_tokens`. The `process` module
>>>>>>> 9180664b
provides streaming helpers that combine the lower-level functions. The `io`
module handles filesystem operations, delegating the text processing to
`process`.

The helper `html_table_to_markdown` is retained for backward compatibility but
is deprecated. New code should call `convert_html_tables` instead.

## Concurrency with `rayon`

`mdtablefix` uses the `rayon` crate to process multiple files concurrently.
`rayon` provides a work-stealing thread pool and simple parallel iterators. The
tool relies on Rayon's global thread pool so that no manual setup is required.
The dependency is specified as `1.0` in `Cargo.toml` to track stable API
changes within the same major release.

Parallelism is enabled automatically whenever more than one file path is
provided on the command line. Each worker gathers its output before printing,
so results appear in the original order. This buffering increases memory usage
and may reduce performance if many tiny files are processed.

```mermaid
sequenceDiagram
    participant User as actor User
    participant CLI as CLI Main
    participant FileHandler as handle_file
    participant Stdout as Stdout
    participant Stderr as Stderr

    User->>CLI: Run CLI with multiple files (not in-place)
    CLI->>FileHandler: handle_file(file1)
    CLI->>FileHandler: handle_file(file2)
    CLI->>FileHandler: handle_file(file3)
    Note over CLI,FileHandler: Files processed in parallel
    FileHandler-->>CLI: Result (Ok(Some(output)) or Err(error))
    loop For each file in input order
        CLI->>Stdout: Print output (if Ok)
        CLI->>Stderr: Print error (if Err)
    end
    CLI-->>User: Exit (with error if any file errored)
```

## Unicode Width Handling

`mdtablefix` wraps paragraphs and list items while respecting the display width
of Unicode characters. The `unicode-width` crate is used to compute the width
of strings when deciding where to break lines. This prevents emojis or other
multibyte characters from causing unexpected wraps or truncation.

Whenever wrapping logic examines the length of a token, it relies on
`UnicodeWidthStr::width` to measure visible columns rather than byte length.

## Link punctuation handling

Trailing punctuation immediately following a Markdown link or image is
tokenized separately and grouped with the link when wrapping. This keeps
sentences like:

```markdown
[link](path).
```

on a single line, rather than splitting the punctuation onto the next line when
wrapping occurs.<|MERGE_RESOLUTION|>--- conflicted
+++ resolved
@@ -272,15 +272,6 @@
     io ..> process : uses process_stream, process_stream_no_wrap
 ```
 
-<<<<<<< HEAD
-The `lib` module re-exports the public API from the other modules. The
-`ellipsis` module performs text normalization, while `footnotes` converts bare
-references. The `textproc` module contains shared token-processing helpers used
-by both the `ellipsis` and `footnotes` modules. Tokenization is handled by
-`wrap::tokenize_markdown`, replacing the small state machine that previously
-resided in `process_tokens`. Both `Token` and `tokenize_markdown` are re-
-exported by the crate root for use by downstream tools. The `process` module
-=======
 The `lib` module re-exports the public API from the other modules. The `wrap`
 module exposes the `Token` enum and `tokenize_markdown` function for custom
 processing. The `ellipsis` module performs text normalization, while
@@ -288,7 +279,6 @@
 token-processing helpers used by both the `ellipsis` and `footnotes` modules.
 Tokenization is handled by `wrap::tokenize_markdown`, replacing the small state
 machine that previously resided in `process_tokens`. The `process` module
->>>>>>> 9180664b
 provides streaming helpers that combine the lower-level functions. The `io`
 module handles filesystem operations, delegating the text processing to
 `process`.
