--- conflicted
+++ resolved
@@ -177,13 +177,7 @@
     out
 }
 
-<<<<<<< HEAD
 /// Appends HTML table lines, tracking `<table>` depth and converting them to Markdown when closed.
-=======
-/// Buffers a single line of HTML, updating nesting depth and emitting completed
-/// Buffers a line of HTML table markup and processes the buffer into Markdown when the table is
-/// fully closed.
->>>>>>> 4fa9f523
 ///
 /// Tracks the nesting depth of `<table>` tags, appending each line to the buffer. When all opened
 /// tables are closed (depth reaches zero), converts the buffered HTML table lines to Markdown and
