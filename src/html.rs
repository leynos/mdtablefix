//! Utilities for converting HTML tables embedded in Markdown into
//! Markdown table syntax.
//!
//! The conversion is intentionally simple: only `<table>`, `<tr>`,
//! `<th>`, and `<td>` tags are recognized. Attributes and tag casing
//! are ignored. The resulting Markdown lines are passed to
//! `reflow_table` to ensure consistent column widths.

use std::sync::LazyLock;

use html5ever::{driver::ParseOpts, parse_document, tendril::TendrilSink};
use markup5ever_rcdom::{Handle, NodeData, RcDom};
use regex::Regex;

use crate::wrap::is_fence;

/// Matches the start of an HTML `<table>` tag, ignoring case.
static TABLE_START_RE: LazyLock<Regex> = lazy_regex!(
    r"(?i)^<table(?:\s|>|$)",
    "HTML table start pattern should compile"
);
/// Matches the end of an HTML `</table>` tag, ignoring case.
static TABLE_END_RE: LazyLock<Regex> =
    lazy_regex!(r"(?i)</table>", "HTML table end pattern should compile");

/// Extracts the text content of a DOM node, collapsing consecutive
/// whitespace to single spaces.
fn node_text(handle: &Handle) -> String {
    let mut out = String::new();
    let mut last_space = false;
    collect_text(handle, &mut out, &mut last_space);
    out.trim().to_string()
}

fn is_ignored_tag(tag: &str) -> bool {
    tag.eq_ignore_ascii_case("script")
        || tag.eq_ignore_ascii_case("style")
        || tag.eq_ignore_ascii_case("noscript")
        || tag.eq_ignore_ascii_case("template")
        || tag.eq_ignore_ascii_case("head")
}

/// Recursively appends text nodes from `handle` to `out`, tracking whether the
/// previous output was whitespace.
fn collect_text(handle: &Handle, out: &mut String, last_space: &mut bool) {
    match &handle.data {
        NodeData::Text { contents } => {
            for ch in contents.borrow().chars() {
                if ch.is_whitespace() {
                    *last_space = true;
                } else {
                    if *last_space && !out.is_empty() {
                        out.push(' ');
                    }
                    out.push(ch);
                    *last_space = false;
                }
            }
        }
        NodeData::Element { name, .. } => {
            if is_ignored_tag(name.local.as_ref()) {
                return;
            }
            for child in handle.children.borrow().iter() {
                collect_text(child, out, last_space);
            }
        }
        NodeData::Document => {
            for child in handle.children.borrow().iter() {
                collect_text(child, out, last_space);
            }
        }
        _ => {}
    }
}

/// Returns `true` if `handle` is an HTML element with the given tag name.
fn is_element(handle: &Handle, tag: &str) -> bool {
    if let NodeData::Element { name, .. } = &handle.data {
        name.local.as_ref().eq_ignore_ascii_case(tag)
    } else {
        false
    }
}

/// Returns `true` if `handle` represents a `<td>` or `<th>` element.
fn is_table_cell(handle: &Handle) -> bool {
    is_element(handle, "td") || is_element(handle, "th")
}

/// Walks the DOM tree collecting `<table>` nodes under `handle`.
fn collect_tables(handle: &Handle, tables: &mut Vec<Handle>) {
    if is_element(handle, "table") {
        tables.push(handle.clone());
    }
    for child in handle.children.borrow().iter() {
        collect_tables(child, tables);
    }
}

/// Collects all `<tr>` nodes beneath `handle`.
fn collect_rows(handle: &Handle, rows: &mut Vec<Handle>) {
    if is_element(handle, "tr") {
        rows.push(handle.clone());
    }
    for child in handle.children.borrow().iter() {
        collect_rows(child, rows);
    }
}

fn is_bold_tag(tag: &str) -> bool {
    tag.eq_ignore_ascii_case("strong") || tag.eq_ignore_ascii_case("b")
}

/// Returns `true` if `handle` contains a `<b>` or `<strong>` descendant.
fn contains_strong(handle: &Handle) -> bool {
<<<<<<< HEAD
    matches!(
        &handle.data,
        NodeData::Element { name, .. }
            if is_bold_tag(name.local.as_ref())
    ) || handle.children.borrow().iter().any(contains_strong)
=======
    if let NodeData::Element { name, .. } = &handle.data
        && is_bold_tag(name.local.as_ref())
    {
        return true;
    }
    let children = handle.children.borrow();
    children.iter().any(contains_strong)
>>>>>>> 9ba55774
}

/// Extracts cell text from a row and reports whether all cells are header cells.
fn parse_row(row: &Handle) -> (Vec<String>, bool) {
    let mut cells = Vec::new();
    let mut all_header = true;
    for child in row.children.borrow().iter() {
        if is_table_cell(child) {
            let is_header = if is_element(child, "th") {
                true
            } else {
                contains_strong(child)
            };
            all_header &= is_header;
            cells.push(node_text(child));
        }
    }
    (cells, all_header)
}

/// Converts a `<table>` DOM node into Markdown table lines and calls
/// `reflow_table` so the columns are uniformly padded.
fn table_node_to_markdown(table: &Handle) -> Vec<String> {
    let mut row_handles = Vec::new();
    collect_rows(table, &mut row_handles);
    if row_handles.is_empty() {
        return Vec::new();
    }

    let (first_cells, explicit_header) = parse_row(&row_handles[0]);
    let col_count = first_cells.len();
    let fallback_header = !explicit_header && row_handles.len() > 1;
    let has_header = explicit_header || fallback_header;

    let mut out = Vec::new();
    out.push(format!("| {} |", first_cells.join(" | ")));
    for row in row_handles.iter().skip(1) {
        let (cells, _) = parse_row(row);
        out.push(format!("| {} |", cells.join(" | ")));
    }

    if has_header {
        let sep: Vec<String> = (0..col_count).map(|_| "---".to_string()).collect();
        out.insert(1, format!("| {} |", sep.join(" | ")));
    }

    crate::reflow_table(&out)
}

/// Parses HTML table markup and returns the equivalent Markdown lines.
///
/// If no `<table>` elements are present, the input is returned unchanged.
fn table_lines_to_markdown(lines: &[String]) -> Vec<String> {
    let indent: String = lines
        .first()
        .map(|l| l.chars().take_while(|c| c.is_whitespace()).collect())
        .unwrap_or_default();
    let html: String = lines
        .iter()
        .map(|l| l.trim_end())
        .collect::<Vec<_>>()
        .join("\n");
    let opts = ParseOpts::default();
    let dom: RcDom = parse_document(RcDom::default(), opts).one(html);

    let mut tables = Vec::new();
    collect_tables(&dom.document, &mut tables);
    if tables.is_empty() {
        return lines.to_vec();
    }

    let mut out = Vec::new();
    for table in tables {
        for line in table_node_to_markdown(&table) {
            out.push(format!("{indent}{line}"));
        }
    }
    out
}

/// Appends HTML table lines, tracking `<table>` depth and converting them to Markdown when closed.
///
/// Tracks the nesting depth of `<table>` tags, appending each line to the buffer. When all opened
/// tables are closed (depth reaches zero), converts the buffered HTML table lines to Markdown and
/// appends them to the output vector. Resets the buffer and updates the HTML state accordingly.
fn push_html_line(
    line: &str,
    buf: &mut Vec<String>,
    depth: &mut usize,
    in_html: &mut bool,
    out: &mut Vec<String>,
) {
    buf.push(line.to_string());
    *depth += TABLE_START_RE.find_iter(line).count();
    if TABLE_END_RE.is_match(line) {
        *depth = depth.saturating_sub(TABLE_END_RE.find_iter(line).count());
        if *depth == 0 {
            out.extend(html_table_to_markdown(buf));
            buf.clear();
            *in_html = false;
        }
    }
}

/// Replaces HTML tables in the provided lines with equivalent Markdown table syntax.
///
/// Scans the input lines for HTML `<table>` blocks, converts each detected table to Markdown using
/// `table_lines_to_markdown`, and preserves all other content unchanged. Handles nested tables and
/// maintains original line formatting outside of tables.
///
/// # Arguments
///
/// * `lines` - A slice of strings representing lines of Markdown, possibly containing HTML tables.
///
/// # Returns
///
/// A vector of strings with HTML tables replaced by Markdown tables, leaving other lines intact.
///
/// # Examples
///
/// ```no_run
/// use mdtablefix::html_table_to_markdown;
/// let html_lines =
///     vec!["<table><tr><th>Header</th></tr><tr><td>Cell</td></tr></table>".to_string()];
/// let md_lines = html_table_to_markdown(&html_lines);
/// assert!(md_lines[0].starts_with("| Header |"));
/// ```
pub(crate) fn html_table_to_markdown(lines: &[String]) -> Vec<String> {
    let mut out = Vec::new();
    let mut buf = Vec::new();
    let mut depth = 0usize;

    for line in lines {
        if depth > 0 || TABLE_START_RE.is_match(line.trim_start()) {
            buf.push(line.to_string());
            depth += TABLE_START_RE.find_iter(line).count();
            if TABLE_END_RE.is_match(line) {
                depth = depth.saturating_sub(TABLE_END_RE.find_iter(line).count());
                if depth == 0 {
                    out.extend(table_lines_to_markdown(&buf));
                    buf.clear();
                }
            }
            continue;
        }

        out.push(line.to_string());
    }

    if !buf.is_empty() {
        out.extend(buf);
    }

    out
}

/// Processes Markdown lines and converts embedded HTML tables to Markdown.
///
/// Fenced code blocks are left untouched, allowing raw HTML examples to be
/// documented without modification.
#[must_use]
/// Converts HTML tables embedded in Markdown lines to Markdown table syntax.
///
/// Scans the input lines, detects HTML table blocks outside of fenced code blocks, and replaces
/// them with equivalent Markdown tables. Fenced code blocks are left unmodified. Handles nested
/// tables and preserves original line formatting outside of tables.
///
/// # Examples
///
/// ```no_run
/// use mdtablefix::convert_html_tables;
/// let lines = vec![
///     "<table>".to_string(),
///     "  <tr><th>Header</th></tr>".to_string(),
///     "  <tr><td>Cell</td></tr>".to_string(),
///     "</table>".to_string(),
/// ];
/// let result = convert_html_tables(&lines);
/// assert!(result[0].starts_with("| Header |"));
/// ```
pub fn convert_html_tables(lines: &[String]) -> Vec<String> {
    let mut out = Vec::new();
    let mut buf = Vec::new();
    let mut depth = 0usize;
    let mut in_html = false;
    let mut in_code = false;

    for line in lines {
        if is_fence(line) {
            if in_html {
                out.append(&mut buf);
                in_html = false;
                depth = 0;
            }
            in_code = !in_code;
            out.push(line.to_string());
            continue;
        }

        if in_code {
            out.push(line.to_string());
            continue;
        }

        if in_html {
            push_html_line(line, &mut buf, &mut depth, &mut in_html, &mut out);
            continue;
        }

        if TABLE_START_RE.is_match(line.trim_start()) {
            in_html = true;
            push_html_line(line, &mut buf, &mut depth, &mut in_html, &mut out);
            continue;
        }

        out.push(line.to_string());
    }

    if !buf.is_empty() {
        out.extend(buf);
    }

    out
}

#[cfg(test)]
mod tests {
    use html5ever::{driver::ParseOpts, parse_document, tendril::TendrilSink};
    use markup5ever_rcdom::RcDom;

    use super::*;

    #[test]
    fn element_detection() {
        let dom: RcDom = parse_document(RcDom::default(), ParseOpts::default())
            .one("<table></table>".to_string());
        let html = dom.document.children.borrow()[0].clone();
        let body = html.children.borrow()[1].clone();
        let table = body.children.borrow()[0].clone();
        assert!(is_element(&table, "table"));
        assert!(is_element(&table, "TABLE"));
        assert!(!is_element(&table, "tr"));
    }

    #[test]
    fn table_cell_detection() {
        let dom: RcDom = parse_document(RcDom::default(), ParseOpts::default())
            .one("<table><tr><th>a</th><td>b</td></tr></table>".to_string());
        let html = dom.document.children.borrow()[0].clone();
        let body = html.children.borrow()[1].clone();
        let table = body.children.borrow()[0].clone();
        let tbody = table.children.borrow()[0].clone();
        let tr = tbody.children.borrow()[0].clone();
        let th = tr.children.borrow()[0].clone();
        let td = tr.children.borrow()[1].clone();
        assert!(is_table_cell(&th));
        assert!(is_table_cell(&td));
    }
}<|MERGE_RESOLUTION|>--- conflicted
+++ resolved
@@ -114,13 +114,6 @@
 
 /// Returns `true` if `handle` contains a `<b>` or `<strong>` descendant.
 fn contains_strong(handle: &Handle) -> bool {
-<<<<<<< HEAD
-    matches!(
-        &handle.data,
-        NodeData::Element { name, .. }
-            if is_bold_tag(name.local.as_ref())
-    ) || handle.children.borrow().iter().any(contains_strong)
-=======
     if let NodeData::Element { name, .. } = &handle.data
         && is_bold_tag(name.local.as_ref())
     {
@@ -128,7 +121,6 @@
     }
     let children = handle.children.borrow();
     children.iter().any(contains_strong)
->>>>>>> 9ba55774
 }
 
 /// Extracts cell text from a row and reports whether all cells are header cells.
