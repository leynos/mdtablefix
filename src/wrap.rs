--- conflicted
+++ resolved
@@ -11,18 +11,15 @@
 use regex::Regex;
 
 mod tokenize;
+
 /// Token emitted by [`tokenize::segment_inline`] and used by higher-level
 /// wrappers.
 ///
 /// Re-export these so callers of [`crate::textproc`] can implement custom
 /// transformations without depending on internal modules.
-<<<<<<< HEAD
-pub use tokenize::{Token, tokenize_markdown};
-=======
 pub use tokenize::Token;
 #[doc(inline)]
 pub use tokenize::tokenize_markdown;
->>>>>>> 9180664b
 
 static FENCE_RE: std::sync::LazyLock<Regex> =
     std::sync::LazyLock::new(|| Regex::new(r"^\s*(```|~~~).*").expect("valid fence regex"));
