--- conflicted
+++ resolved
@@ -10,9 +10,6 @@
 
 use regex::Regex;
 
-<<<<<<< HEAD
-pub use crate::tokenize::{Token, is_fence, tokenize_inline, tokenize_markdown};
-=======
 mod tokenize;
 /// Token emitted by [`tokenize::segment_inline`] and used by higher-level wrappers.
 ///
@@ -25,7 +22,6 @@
 
 static FENCE_RE: std::sync::LazyLock<Regex> =
     std::sync::LazyLock::new(|| Regex::new(r"^\s*(```|~~~).*").unwrap());
->>>>>>> e4948aba
 
 static BULLET_RE: std::sync::LazyLock<Regex> = lazy_regex!(
     r"^(\s*(?:[-*+]|\d+[.)])\s+)(.*)",
@@ -37,7 +33,6 @@
     "footnote pattern regex should compile",
 );
 
-<<<<<<< HEAD
 static BLOCKQUOTE_RE: std::sync::LazyLock<Regex> = lazy_regex!(
     r"^(\s*(?:>\s*)+)(.*)$",
     "blockquote pattern regex should compile",
@@ -51,7 +46,6 @@
     current_width > width && last_split.is_some()
 }
 
-=======
 static BLOCKQUOTE_RE: std::sync::LazyLock<Regex> =
     std::sync::LazyLock::new(|| Regex::new(r"^(\s*(?:>\s*)+)(.*)$").unwrap());
 
@@ -107,7 +101,6 @@
     },
 ];
 
->>>>>>> e4948aba
 fn wrap_preserving_code(text: &str, width: usize) -> Vec<String> {
     use unicode_width::UnicodeWidthStr;
 
@@ -216,8 +209,6 @@
     lines
 }
 
-<<<<<<< HEAD
-=======
 #[doc(hidden)]
 pub fn is_fence(line: &str) -> bool { FENCE_RE.is_match(line) }
 
@@ -225,7 +216,6 @@
     MARKDOWNLINT_DIRECTIVE_RE.is_match(line)
 }
 
->>>>>>> e4948aba
 fn flush_paragraph(out: &mut Vec<String>, buf: &[(String, bool)], indent: &str, width: usize) {
     if buf.is_empty() {
         return;
@@ -415,11 +405,7 @@
 
     flush_paragraph(&mut out, &buf, &indent, width);
     out
-<<<<<<< HEAD
-}
-=======
 }
 
 #[cfg(test)]
-mod tests;
->>>>>>> e4948aba
+mod tests;