//! Utilities for wrapping Markdown lines.
//!
//! These helpers reflow paragraphs and list items while preserving inline code
//! spans, fenced code blocks, and other prefixes. Width calculations rely on
//! `UnicodeWidthStr::width` from the `unicode-width` crate as described in
//! `docs/architecture.md#unicode-width-handling`.
//!
//! The [`Token`] enum and [`tokenize_markdown`] function are public so callers
//! can perform custom token-based processing.

use regex::{Captures, Regex};

mod tokenize;
/// Token emitted by [`tokenize::segment_inline`] and used by higher-level wrappers.
///
/// Re-export this so callers of [`crate::textproc`] can implement custom
/// transformations without depending on internal modules.
pub use tokenize::Token;
<<<<<<< HEAD
/// Convenience re-export of [`tokenize::tokenize_markdown`].
#[doc(inline)]
=======
/// Tokenize a block of Markdown while preserving fence context.
>>>>>>> 61a053ca
pub use tokenize::tokenize_markdown;

static FENCE_RE: std::sync::LazyLock<Regex> =
    std::sync::LazyLock::new(|| Regex::new(r"^\s*(```|~~~).*").unwrap());

static BULLET_RE: std::sync::LazyLock<Regex> =
    std::sync::LazyLock::new(|| Regex::new(r"^(\s*(?:[-*+]|\d+[.)])\s+)(.*)").unwrap());

static FOOTNOTE_RE: std::sync::LazyLock<Regex> =
    std::sync::LazyLock::new(|| Regex::new(r"^(\s*)(\[\^[^]]+\]:\s*)(.*)$").unwrap());

static BLOCKQUOTE_RE: std::sync::LazyLock<Regex> =
    std::sync::LazyLock::new(|| Regex::new(r"^(\s*(?:>\s*)+)(.*)$").unwrap());

/// Matches `markdownlint` comment directives.
///
/// The regex is case-insensitive and recognises these forms with optional rule
/// names (including plugin rules such as `MD013/line-length` or
/// `plugin/rule-name`):
/// - `<!-- markdownlint-disable -->`
/// - `<!-- markdownlint-enable -->`
/// - `<!-- markdownlint-disable-line MD001 MD005 -->`
/// - `<!-- markdownlint-disable-next-line MD001 MD005 -->`
static MARKDOWNLINT_DIRECTIVE_RE: std::sync::LazyLock<Regex> = std::sync::LazyLock::new(|| {
    Regex::new(
        r"(?i)^\s*<!--\s*markdownlint-(?:disable|enable|disable-line|disable-next-line)(?:\s+[A-Za-z0-9_\-/]+)*\s*-->\s*$",
    )
    .expect("valid markdownlint regex")
});

struct PrefixHandler {
    re: &'static std::sync::LazyLock<Regex>,
    is_bq: bool,
    build_prefix: fn(&Captures) -> String,
    rest_group: usize,
}

impl PrefixHandler {
    fn build_bullet_prefix(cap: &Captures) -> String { cap[1].to_string() }

    fn build_footnote_prefix(cap: &Captures) -> String { format!("{}{}", &cap[1], &cap[2]) }

    fn build_blockquote_prefix(cap: &Captures) -> String { cap[1].to_string() }
}

static HANDLERS: &[PrefixHandler] = &[
    PrefixHandler {
        re: &BULLET_RE,
        is_bq: false,
        build_prefix: PrefixHandler::build_bullet_prefix,
        rest_group: 2,
    },
    PrefixHandler {
        re: &FOOTNOTE_RE,
        is_bq: false,
        build_prefix: PrefixHandler::build_footnote_prefix,
        rest_group: 3,
    },
    PrefixHandler {
        re: &BLOCKQUOTE_RE,
        is_bq: true,
        build_prefix: PrefixHandler::build_blockquote_prefix,
        rest_group: 2,
    },
];

fn wrap_preserving_code(text: &str, width: usize) -> Vec<String> {
    use unicode_width::UnicodeWidthStr;

    let mut lines = Vec::new();
    let mut current = String::new();
    let mut current_width = 0;
    let mut last_split: Option<usize> = None;
    let tokens = tokenize::segment_inline(text);
    let mut i = 0;
    while i < tokens.len() {
        let mut j = i + 1;
        let mut group_width = UnicodeWidthStr::width(tokens[i].as_str());

        if tokens[i].contains("](") && tokens[i].ends_with(')') {
            while j < tokens.len()
                && tokens[j].chars().all(|c| {
                    matches!(
                        c,
                        '.' | ',' | ';' | ':' | '!' | '?' | ')' | ']' | '"' | '\''
                    )
                })
            {
                group_width += UnicodeWidthStr::width(tokens[j].as_str());
                j += 1;
            }
        }

        if current.is_empty()
            && tokens[i].len() == 1
            && ".?!,:;".contains(tokens[i].as_str())
            && lines
                .last()
                .is_some_and(|l: &String| l.trim_end().ends_with('`'))
        {
            lines
                .last_mut()
                .expect("checked last line exists")
                .push_str(&tokens[i]);
            i += 1;
            continue;
        }

        if current_width + group_width <= width {
            for tok in &tokens[i..j] {
                current.push_str(tok);
                if tok.chars().all(char::is_whitespace) {
                    last_split = Some(current.len());
                }
                current_width += UnicodeWidthStr::width(tok.as_str());
            }
            i = j;
            continue;
        }

        if current_width + group_width > width && last_split.is_some() {
            let pos = last_split.unwrap();
            let line = current[..pos].to_string();
            let mut rest = current[pos..].trim_start().to_string();
            let trimmed = line.trim_end();
            if !trimmed.is_empty() {
                lines.push(trimmed.to_string());
            }
            for tok in &tokens[i..j] {
                rest.push_str(tok);
            }
            current = rest;
            current_width = UnicodeWidthStr::width(current.as_str());
            last_split = if tokens[j - 1].chars().all(char::is_whitespace) {
                Some(current.len())
            } else {
                None
            };
            if current_width > width {
                lines.push(current.trim_end().to_string());
                current.clear();
                current_width = 0;
                last_split = None;
            }
            i = j;
            continue;
        }

        let trimmed = current.trim_end();
        if !trimmed.is_empty() {
            lines.push(trimmed.to_string());
        }
        current.clear();
        current_width = 0;
        last_split = None;

        for tok in &tokens[i..j] {
            if !tok.chars().all(char::is_whitespace) {
                current.push_str(tok);
                current_width += UnicodeWidthStr::width(tok.as_str());
            }
        }
        if j > i && tokens[j - 1].chars().all(char::is_whitespace) {
            last_split = Some(current.len());
        }
        i = j;
    }
    let trimmed = current.trim_end();
    if !trimmed.is_empty() {
        lines.push(trimmed.to_string());
    }
    lines
}

#[doc(hidden)]
pub fn is_fence(line: &str) -> bool { FENCE_RE.is_match(line) }

pub(crate) fn is_markdownlint_directive(line: &str) -> bool {
    MARKDOWNLINT_DIRECTIVE_RE.is_match(line)
}

fn flush_paragraph(out: &mut Vec<String>, buf: &[(String, bool)], indent: &str, width: usize) {
    if buf.is_empty() {
        return;
    }
    let mut segment = String::new();
    for (text, hard_break) in buf {
        if !segment.is_empty() {
            segment.push(' ');
        }
        segment.push_str(text);
        if *hard_break {
            for line in wrap_preserving_code(&segment, width - indent.len()) {
                out.push(format!("{indent}{line}"));
            }
            segment.clear();
        }
    }
    if !segment.is_empty() {
        for line in wrap_preserving_code(&segment, width - indent.len()) {
            out.push(format!("{indent}{line}"));
        }
    }
}

fn append_wrapped_with_prefix(
    out: &mut Vec<String>,
    prefix: &str,
    text: &str,
    width: usize,
    repeat_prefix: bool,
) {
    use unicode_width::UnicodeWidthStr;

    let prefix_width = UnicodeWidthStr::width(prefix);
    let available = width.saturating_sub(prefix_width).max(1);
    let indent_str: String = prefix.chars().take_while(|c| c.is_whitespace()).collect();
    let indent_width = UnicodeWidthStr::width(indent_str.as_str());
    let wrapped_indent = if repeat_prefix {
        prefix.to_string()
    } else {
        format!("{}{}", indent_str, " ".repeat(prefix_width - indent_width))
    };

    let lines = wrap_preserving_code(text, available);
    if lines.is_empty() {
        out.push(prefix.to_string());
        return;
    }

    for (i, line) in lines.iter().enumerate() {
        if i == 0 {
            out.push(format!("{prefix}{line}"));
        } else {
            out.push(format!("{wrapped_indent}{line}"));
        }
    }
}

fn handle_prefix_line(
    out: &mut Vec<String>,
    buf: &mut Vec<(String, bool)>,
    indent: &mut String,
    width: usize,
    prefix: &str,
    rest: &str,
    repeat_prefix: bool,
) {
    flush_paragraph(out, buf, indent, width);
    buf.clear();
    indent.clear();
    append_wrapped_with_prefix(out, prefix, rest, width, repeat_prefix);
}

/// Wrap text lines to the given width.
///
/// # Panics
/// Panics if regex captures fail unexpectedly.
#[must_use]
pub fn wrap_text(lines: &[String], width: usize) -> Vec<String> {
    let mut out = Vec::new();
    let mut buf: Vec<(String, bool)> = Vec::new();
    let mut indent = String::new();
    let mut in_code = false;

    'line_loop: for line in lines {
        if FENCE_RE.is_match(line) {
            flush_paragraph(&mut out, &buf, &indent, width);
            buf.clear();
            indent.clear();
            in_code = !in_code;
            out.push(line.clone());
            continue;
        }

        if in_code {
            out.push(line.clone());
            continue;
        }

        if line.trim_start().starts_with('|') || crate::table::SEP_RE.is_match(line.trim()) {
            flush_paragraph(&mut out, &buf, &indent, width);
            buf.clear();
            indent.clear();
            out.push(line.clone());
            continue;
        }

        if line.trim_start().starts_with('#') {
            flush_paragraph(&mut out, &buf, &indent, width);
            buf.clear();
            indent.clear();
            out.push(line.clone());
            continue;
        }

        if is_markdownlint_directive(line) {
            flush_paragraph(&mut out, &buf, &indent, width);
            buf.clear();
            indent.clear();
            out.push(line.clone());
            continue;
        }

        if line.trim().is_empty() {
            flush_paragraph(&mut out, &buf, &indent, width);
            buf.clear();
            indent.clear();
            out.push(String::new());
            continue;
        }

        for handler in HANDLERS {
            if let Some(cap) = handler.re.captures(line) {
                let prefix = (handler.build_prefix)(&cap);
                let rest = cap.get(handler.rest_group).unwrap().as_str();
                handle_prefix_line(
                    &mut out,
                    &mut buf,
                    &mut indent,
                    width,
                    &prefix,
                    rest,
                    handler.is_bq,
                );
                continue 'line_loop;
            }
        }

        if buf.is_empty() {
            indent = line.chars().take_while(|c| c.is_whitespace()).collect();
        }
        let trimmed_end = line.trim_end();
        let text_without_html_breaks = trimmed_end
            .trim_end_matches("<br>")
            .trim_end_matches("<br/>")
            .trim_end_matches("<br />");

        let is_trailing_spaces = line.ends_with("  ");
        let is_html_br = trimmed_end != text_without_html_breaks;
        let backslash_count = line
            .trim_end()
            .chars()
            .rev()
            .take_while(|&c| c == '\\')
            .count();
        let is_backslash_escape = backslash_count % 2 == 1;

        let hard_break = is_trailing_spaces || is_html_br || is_backslash_escape;

        let text = text_without_html_breaks
            .trim_start()
            .trim_end_matches(' ')
            .to_string();

        buf.push((text, hard_break));
    }

    flush_paragraph(&mut out, &buf, &indent, width);
    out
}

#[cfg(test)]
mod tests;<|MERGE_RESOLUTION|>--- conflicted
+++ resolved
@@ -16,12 +16,8 @@
 /// Re-export this so callers of [`crate::textproc`] can implement custom
 /// transformations without depending on internal modules.
 pub use tokenize::Token;
-<<<<<<< HEAD
 /// Convenience re-export of [`tokenize::tokenize_markdown`].
 #[doc(inline)]
-=======
-/// Tokenize a block of Markdown while preserving fence context.
->>>>>>> 61a053ca
 pub use tokenize::tokenize_markdown;
 
 static FENCE_RE: std::sync::LazyLock<Regex> =
