//! Utilities for wrapping Markdown lines.
//!
//! These helpers reflow paragraphs and list items while preserving inline code
//! spans, fenced code blocks, and other prefixes. Width calculations rely on
//! `UnicodeWidthStr::width` from the `unicode-width` crate as described in
//! `docs/architecture.md#unicode-width-handling`.
//!
//! The [`Token`] enum and [`tokenize_markdown`] function are public so callers
//! can perform custom token-based processing.

use regex::Regex;

mod tokenize;
#[doc(inline)]
pub use tokenize::{Token, tokenize_markdown};

static FENCE_RE: std::sync::LazyLock<Regex> =
    std::sync::LazyLock::new(|| Regex::new(r"^\s*(```|~~~).*").unwrap());

static BULLET_RE: std::sync::LazyLock<Regex> = lazy_regex!(
    r"^(\s*(?:[-*+]|\d+[.)])\s+)(.*)",
    "bullet pattern regex should compile",
);

static FOOTNOTE_RE: std::sync::LazyLock<Regex> = lazy_regex!(
    r"^(\s*)(\[\^[^]]+\]:\s*)(.*)$",
    "footnote pattern regex should compile",
);

static BLOCKQUOTE_RE: std::sync::LazyLock<Regex> = lazy_regex!(
    r"^(\s*(?:>\s*)+)(.*)$",
    "blockquote pattern regex should compile",
);

/// Matches `markdownlint` comment directives.
///
/// The regex is case-insensitive and recognises these forms with optional rule
/// names (including plugin rules such as `MD013/line-length` or
/// `plugin/rule-name`):
/// - `<!-- markdownlint-disable -->`
/// - `<!-- markdownlint-enable -->`
/// - `<!-- markdownlint-disable-line MD001 MD005 -->`
/// - `<!-- markdownlint-disable-next-line MD001 MD005 -->`
static MARKDOWNLINT_DIRECTIVE_RE: std::sync::LazyLock<Regex> = std::sync::LazyLock::new(|| {
    Regex::new(
        r"(?i)^\s*<!--\s*markdownlint-(?:disable|enable|disable-line|disable-next-line)(?:\s+[A-Za-z0-9_\-/]+)*\s*-->\s*$",
    )
    .expect("valid markdownlint regex")
});

<<<<<<< HEAD
struct PrefixHandler {
    re: &'static std::sync::LazyLock<Regex>,
    is_bq: bool,
    build_prefix: fn(&Captures) -> String,
    rest_group: usize,
}

impl PrefixHandler {
    fn build_bullet_prefix(cap: &Captures) -> String {
        cap[1].to_string()
    }

    fn build_footnote_prefix(cap: &Captures) -> String {
        format!("{}{}", &cap[1], &cap[2])
    }

    fn build_blockquote_prefix(cap: &Captures) -> String {
        cap[1].to_string()
    }
}

static HANDLERS: &[PrefixHandler] = &[
    PrefixHandler {
        re: &BULLET_RE,
        is_bq: false,
        build_prefix: PrefixHandler::build_bullet_prefix,
        rest_group: 2,
    },
    PrefixHandler {
        re: &FOOTNOTE_RE,
        is_bq: false,
        build_prefix: PrefixHandler::build_footnote_prefix,
        rest_group: 3,
    },
    PrefixHandler {
        re: &BLOCKQUOTE_RE,
        is_bq: true,
        build_prefix: PrefixHandler::build_blockquote_prefix,
        rest_group: 2,
    },
];

=======
>>>>>>> 9ba55774
fn wrap_preserving_code(text: &str, width: usize) -> Vec<String> {
    use unicode_width::UnicodeWidthStr;

    let mut lines = Vec::new();
    let mut current = String::new();
    let mut current_width = 0;
    let mut last_split: Option<usize> = None;
    let tokens = tokenize::segment_inline(text);
    let mut i = 0;
    while i < tokens.len() {
        let mut j = i + 1;
        let mut group_width = UnicodeWidthStr::width(tokens[i].as_str());

        if tokens[i].contains("](") && tokens[i].ends_with(')') {
            while j < tokens.len()
                && tokens[j].chars().all(|c| {
                    matches!(
                        c,
                        '.' | ',' | ';' | ':' | '!' | '?' | ')' | ']' | '"' | '\''
                    )
                })
            {
                group_width += UnicodeWidthStr::width(tokens[j].as_str());
                j += 1;
            }
        }

        if current.is_empty()
            && tokens[i].len() == 1
            && ".?!,:;".contains(tokens[i].as_str())
            && lines
                .last()
                .is_some_and(|l: &String| l.trim_end().ends_with('`'))
        {
            lines
                .last_mut()
                .expect("checked last line exists")
                .push_str(&tokens[i]);
            i += 1;
            continue;
        }

        if current_width + group_width <= width {
            for tok in &tokens[i..j] {
                current.push_str(tok);
                if tok.chars().all(char::is_whitespace) {
                    last_split = Some(current.len());
                }
                current_width += UnicodeWidthStr::width(tok.as_str());
            }
            i = j;
            continue;
        }

        if current_width + group_width > width && last_split.is_some() {
            let pos = last_split.unwrap();
            let line = current[..pos].to_string();
            let mut rest = current[pos..].trim_start().to_string();
            let trimmed = line.trim_end();
            if !trimmed.is_empty() {
                lines.push(trimmed.to_string());
            }
            for tok in &tokens[i..j] {
                rest.push_str(tok);
            }
            current = rest;
            current_width = UnicodeWidthStr::width(current.as_str());
            last_split = if tokens[j - 1].chars().all(char::is_whitespace) {
                Some(current.len())
            } else {
                None
            };
            if current_width > width {
                lines.push(current.trim_end().to_string());
                current.clear();
                current_width = 0;
                last_split = None;
            }
            i = j;
            continue;
        }

        let trimmed = current.trim_end();
        if !trimmed.is_empty() {
            lines.push(trimmed.to_string());
        }
        current.clear();
        current_width = 0;
        last_split = None;

        for tok in &tokens[i..j] {
            if !tok.chars().all(char::is_whitespace) {
                current.push_str(tok);
                current_width += UnicodeWidthStr::width(tok.as_str());
            }
        }
        if j > i && tokens[j - 1].chars().all(char::is_whitespace) {
            last_split = Some(current.len());
        }
        i = j;
    }
    let trimmed = current.trim_end();
    if !trimmed.is_empty() {
        lines.push(trimmed.to_string());
    }
    lines
}

#[doc(hidden)]
pub fn is_fence(line: &str) -> bool {
    FENCE_RE.is_match(line)
}

pub(crate) fn is_markdownlint_directive(line: &str) -> bool {
    MARKDOWNLINT_DIRECTIVE_RE.is_match(line)
}

fn flush_paragraph(out: &mut Vec<String>, buf: &[(String, bool)], indent: &str, width: usize) {
    if buf.is_empty() {
        return;
    }
    let mut segment = String::new();
    for (text, hard_break) in buf {
        if !segment.is_empty() {
            segment.push(' ');
        }
        segment.push_str(text);
        if *hard_break {
            for line in wrap_preserving_code(&segment, width - indent.len()) {
                out.push(format!("{indent}{line}"));
            }
            segment.clear();
        }
    }
    if !segment.is_empty() {
        for line in wrap_preserving_code(&segment, width - indent.len()) {
            out.push(format!("{indent}{line}"));
        }
    }
}

fn append_wrapped_with_prefix(
    out: &mut Vec<String>,
    prefix: &str,
    text: &str,
    width: usize,
    repeat_prefix: bool,
) {
    use unicode_width::UnicodeWidthStr;

    let prefix_width = UnicodeWidthStr::width(prefix);
    let available = width.saturating_sub(prefix_width).max(1);
    let indent_str: String = prefix.chars().take_while(|c| c.is_whitespace()).collect();
    let indent_width = UnicodeWidthStr::width(indent_str.as_str());
    let wrapped_indent = if repeat_prefix {
        prefix.to_string()
    } else {
        format!("{}{}", indent_str, " ".repeat(prefix_width - indent_width))
    };

    let lines = wrap_preserving_code(text, available);
    if lines.is_empty() {
        out.push(prefix.to_string());
        return;
    }

    for (i, line) in lines.iter().enumerate() {
        if i == 0 {
            out.push(format!("{prefix}{line}"));
        } else {
            out.push(format!("{wrapped_indent}{line}"));
        }
    }
}

fn handle_prefix_line(
    out: &mut Vec<String>,
    buf: &mut Vec<(String, bool)>,
    indent: &mut String,
    width: usize,
    prefix: &str,
    rest: &str,
    repeat_prefix: bool,
) {
    flush_paragraph(out, buf, indent, width);
    buf.clear();
    indent.clear();
    append_wrapped_with_prefix(out, prefix, rest, width, repeat_prefix);
}

/// Wrap text lines to the given width.
///
/// # Panics
/// Panics if regex captures fail unexpectedly.
#[must_use]
pub fn wrap_text(lines: &[String], width: usize) -> Vec<String> {
    let mut out = Vec::new();
    let mut buf: Vec<(String, bool)> = Vec::new();
    let mut indent = String::new();
    let mut in_code = false;

    for line in lines {
        if is_fence(line) {
            flush_paragraph(&mut out, &buf, &indent, width);
            buf.clear();
            indent.clear();
            in_code = !in_code;
            out.push(line.clone());
            continue;
        }

        if in_code {
            out.push(line.clone());
            continue;
        }

        if line.trim_start().starts_with('|') || crate::table::SEP_RE.is_match(line.trim()) {
            flush_paragraph(&mut out, &buf, &indent, width);
            buf.clear();
            indent.clear();
            out.push(line.clone());
            continue;
        }

        if line.trim_start().starts_with('#') {
            flush_paragraph(&mut out, &buf, &indent, width);
            buf.clear();
            indent.clear();
            out.push(line.clone());
            continue;
        }

        if is_markdownlint_directive(line) {
            flush_paragraph(&mut out, &buf, &indent, width);
            buf.clear();
            indent.clear();
            out.push(line.clone());
            continue;
        }

        if line.trim().is_empty() {
            flush_paragraph(&mut out, &buf, &indent, width);
            buf.clear();
            indent.clear();
            out.push(String::new());
            continue;
        }

        if let Some(cap) = BULLET_RE.captures(line) {
            let prefix = cap.get(1).expect("bullet regex capture").as_str();
            let rest = cap.get(2).expect("bullet regex remainder capture").as_str();
            handle_prefix_line(&mut out, &mut buf, &mut indent, width, prefix, rest, false);
            continue;
        }

        if let Some(cap) = FOOTNOTE_RE.captures(line) {
            let prefix = format!("{}{}", &cap[1], &cap[2]);
            let rest = cap
                .get(3)
                .expect("footnote regex remainder capture")
                .as_str();
            handle_prefix_line(&mut out, &mut buf, &mut indent, width, &prefix, rest, false);
            continue;
        }

        if let Some(cap) = BLOCKQUOTE_RE.captures(line) {
            let prefix = cap.get(1).expect("blockquote prefix capture").as_str();
            let rest = cap
                .get(2)
                .expect("blockquote regex remainder capture")
                .as_str();
            handle_prefix_line(&mut out, &mut buf, &mut indent, width, prefix, rest, true);
            continue;
        }

        if buf.is_empty() {
            indent = line.chars().take_while(|c| c.is_whitespace()).collect();
        }
        let trimmed_end = line.trim_end();
        let text_without_html_breaks = trimmed_end
            .trim_end_matches("<br>")
            .trim_end_matches("<br/>")
            .trim_end_matches("<br />");

        let is_trailing_spaces = line.ends_with("  ");
        let is_html_br = trimmed_end != text_without_html_breaks;
        let backslash_count = line
            .trim_end()
            .chars()
            .rev()
            .take_while(|&c| c == '\\')
            .count();
        let is_backslash_escape = backslash_count % 2 == 1;

        let hard_break = is_trailing_spaces || is_html_br || is_backslash_escape;

        let text = text_without_html_breaks
            .trim_start()
            .trim_end_matches(' ')
            .to_string();

        buf.push((text, hard_break));
    }

    flush_paragraph(&mut out, &buf, &indent, width);
    out
}

#[cfg(test)]
mod tests;<|MERGE_RESOLUTION|>--- conflicted
+++ resolved
@@ -48,7 +48,6 @@
     .expect("valid markdownlint regex")
 });
 
-<<<<<<< HEAD
 struct PrefixHandler {
     re: &'static std::sync::LazyLock<Regex>,
     is_bq: bool,
@@ -91,8 +90,6 @@
     },
 ];
 
-=======
->>>>>>> 9ba55774
 fn wrap_preserving_code(text: &str, width: usize) -> Vec<String> {
     use unicode_width::UnicodeWidthStr;
 
