//! Library for fixing Markdown tables and wrapping text.
//!
//! Modules:
//! - `html` for converting HTML tables.
//! - `table` for Markdown table alignment.
//! - `wrap` for paragraph wrapping.
//! - `lists` for renumbering ordered lists.
//! - `breaks` for thematic break formatting.
//! - `ellipsis` for normalizing textual ellipses.
//! - `fences` for issues with code block fences
//! - `footnotes` for converting bare footnote links.
//! - `textproc` for token-based transformations.
//! - `process` for stream processing.
//! - `io` for file helpers.

#[macro_export]
macro_rules! lazy_regex {
    ($re:expr, $msg:expr $(,)?) => {
        std::sync::LazyLock::new(|| regex::Regex::new($re).expect($msg))
    };
}

pub mod breaks;
pub mod ellipsis;
pub mod fences;
pub mod footnotes;
mod html;
pub mod io;
pub mod lists;
pub mod process;
mod reflow;
pub mod table;
<<<<<<< HEAD
mod tokenize;
=======
pub mod textproc;
>>>>>>> e4948aba
pub mod wrap;

#[deprecated(note = "this function is legacy; use `convert_html_tables` instead")]
#[must_use]
pub fn html_table_to_markdown(lines: &[String]) -> Vec<String> {
    html::html_table_to_markdown(lines)
}

pub use breaks::{THEMATIC_BREAK_LEN, format_breaks};
pub use ellipsis::replace_ellipsis;
pub use fences::{attach_orphan_specifiers, compress_fences};
pub use footnotes::convert_footnotes;
pub use html::convert_html_tables;
pub use io::{rewrite, rewrite_no_wrap};
pub use lists::renumber_lists;
pub use process::{Options, process_stream, process_stream_no_wrap, process_stream_opts};
pub use table::{reflow_table, split_cells};
pub use wrap::{is_fence, wrap_text};<|MERGE_RESOLUTION|>--- conflicted
+++ resolved
@@ -30,11 +30,8 @@
 pub mod process;
 mod reflow;
 pub mod table;
-<<<<<<< HEAD
 mod tokenize;
-=======
 pub mod textproc;
->>>>>>> e4948aba
 pub mod wrap;
 
 #[deprecated(note = "this function is legacy; use `convert_html_tables` instead")]
