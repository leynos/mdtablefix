--- conflicted
+++ resolved
@@ -252,19 +252,12 @@
 static BULLET_RE: std::sync::LazyLock<Regex> =
     std::sync::LazyLock::new(|| Regex::new(r"^(\s*(?:[-*+]|\d+[.)])\s+)(.*)").unwrap());
 
-<<<<<<< HEAD
-/// Returns `true` if the line is a fenced code block delimiter (e.g., "\`\`\`" or "~~~").
-///
-/// # Examples
-///
-/// ```no_run
-=======
+
 /// Returns `true` if the line is a fenced code block delimiter (e.g., three backticks or "~~~").
 ///
 /// # Examples
 ///
-/// ```ignore
->>>>>>> 4b452a99
+/// ```no_run
 /// use mdtablefix::is_fence;
 /// assert!(is_fence("```"));
 /// assert!(is_fence("~~~"));
@@ -315,11 +308,7 @@
 ///
 /// # Examples
 ///
-<<<<<<< HEAD
-/// ```no_run
-=======
-/// ```ignore
->>>>>>> 4b452a99
+/// ```no_run
 /// use mdtablefix::wrap_text;
 /// let input = vec![
 ///     "This is a long paragraph that should be wrapped to a shorter width.".to_string(),
@@ -434,11 +423,7 @@
 ///
 /// # Examples
 ///
-<<<<<<< HEAD
-/// ```no_run
-=======
-/// ```
->>>>>>> 4b452a99
+/// ```no_run
 /// use mdtablefix::process_stream;
 /// let input = vec![
 ///     "<table><tr><td>foo</td><td>bar</td></tr></table>".to_string(),
