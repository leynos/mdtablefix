//! Library for fixing markdown tables.
//!
//! Functions here reflow tables that were broken during formatting.
//! The [`convert_html_tables`] helper is re-exported at the crate root so
//! callers can convert simple HTML tables before reflowing.

mod html;
mod reflow;

#[doc(hidden)]
#[must_use]
pub fn html_table_to_markdown(lines: &[String]) -> Vec<String> {
    html::html_table_to_markdown(lines)
}

use std::{fs, path::Path};

pub use html::convert_html_tables;
use regex::Regex;

/// Splits a markdown table line into trimmed cell strings.
///
/// Removes leading and trailing pipe characters, splits the line by pipes, trims whitespace from
/// each cell, and returns the resulting cell strings as a vector.
///
/// # Examples
///
/// ```no_run
/// use mdtablefix::split_cells;
/// let line = "| cell1 | cell2 | cell3 |";
/// let cells = split_cells(line);
/// assert_eq!(cells, vec!["cell1", "cell2", "cell3"]);
/// ```
#[must_use]
pub fn split_cells(line: &str) -> Vec<String> {
    let mut s = line.trim();
    if let Some(stripped) = s.strip_prefix('|') {
        s = stripped;
    }
    if let Some(stripped) = s.strip_suffix('|') {
        s = stripped;
    }

    let mut cells = Vec::new();
    let mut current = String::new();
    let mut chars = s.chars().peekable();
    while let Some(ch) = chars.next() {
        if ch == '\\' {
            if let Some(&next) = chars.peek()
                && next == '|'
            {
                // `\|` escapes the pipe so it becomes part of the cell
                chars.next();
                current.push('|');
                continue;
            }
            current.push(ch);
            continue;
        }
        if ch == '|' {
            cells.push(current.trim().to_string());
            current.clear();
        } else {
            current.push(ch);
        }
    }
    cells.push(current.trim().to_string());
    cells
}

/// Formats the cells for a separator row based on column widths.
fn format_separator_cells(widths: &[usize], sep_cells: &[String]) -> Vec<String> {
    if sep_cells.len() != widths.len() {
        // A malformed separator row could cause a panic below when indexing
        // `widths`. Return the cells unchanged so the caller can decide how to
        // handle the mismatch gracefully.
        return sep_cells.to_vec();
    }

    sep_cells
        .iter()
        .enumerate()
        .map(|(i, cell)| {
            let trimmed = cell.trim();
            let left = trimmed.starts_with(':');
            let right = trimmed.ends_with(':');
            let mut dashes = "-".repeat(widths[i].max(3));
            if left {
                dashes.remove(0);
                dashes.insert(0, ':');
            }
            if right {
                dashes.pop();
                dashes.push(':');
            }
            dashes
        })
        .collect()
}

/// Returns the separator index if it lies within `len`.
fn sep_index_within(idx: Option<usize>, len: usize) -> Option<usize> {
    match idx {
        Some(i) if i < len => Some(i),
        _ => None,
    }
}

/// Returns `true` if rows have mismatched lengths when not split within lines.
fn rows_mismatched(rows: &[Vec<String>], split_within_line: bool) -> bool {
    if split_within_line {
        return false;
    }
    let Some(first_len) = rows.first().map(Vec::len) else {
        return false;
    };
    rows.iter()
        .skip(1)
        .any(|row| row.len() != first_len && !row.iter().all(|c| SEP_RE.is_match(c)))
}

/// Reflow a broken markdown table.
///
/// # Panics
/// Panics if the internal regex fails to compile.
/// Reflows a broken markdown table into properly aligned rows and columns.
///
/// Takes a slice of strings representing lines of a markdown table, reconstructs the table by
/// splitting and aligning cells, and returns the reflowed table as a vector of strings. If the rows
/// have inconsistent numbers of non-empty columns, the original lines are returned unchanged.
///
/// # Examples
///
/// ```no_run
/// use mdtablefix::reflow_table;
/// let lines = vec!["| a | b |".to_string(), "| c | d |".to_string()];
/// let fixed = reflow_table(&lines);
/// assert_eq!(
///     fixed,
///     vec!["| a | b |".to_string(), "| c | d |".to_string(),]
/// );
/// ```
pub(crate) static SEP_RE: std::sync::LazyLock<Regex> =
    std::sync::LazyLock::new(|| Regex::new(r"^[\s|:-]+$").unwrap());

#[must_use]
pub fn reflow_table(lines: &[String]) -> Vec<String> {
    if lines.is_empty() {
        return Vec::new();
    }

    let indent: String = lines[0].chars().take_while(|c| c.is_whitespace()).collect();
    let mut trimmed: Vec<String> = lines
        .iter()
        .map(|l| l.trim().to_string())
        .filter(|l| !l.trim_start().starts_with("\\-"))
        .collect();
    let sep_idx = trimmed.iter().position(|l| SEP_RE.is_match(l));
    let sep_line = sep_idx.map(|idx| trimmed.remove(idx));

    let (rows, split_within_line) = reflow::parse_rows(&trimmed);

    // Count every cell, even if it is empty, to preserve column
    // positions when checking for consistency across rows.
    let max_cols = rows.iter().map(Vec::len).max().unwrap_or(0);

    let (sep_cells, sep_row_idx) = reflow::detect_separator(sep_line.as_ref(), &rows, max_cols);

    let cleaned = reflow::clean_rows(rows);

    let mut output_rows = cleaned.clone();
    if let Some(idx) = sep_index_within(sep_row_idx, output_rows.len()) {
        output_rows.remove(idx);
    }

    if rows_mismatched(&cleaned, split_within_line) {
        return lines.to_vec();
    }

    let widths = reflow::calculate_widths(&cleaned, max_cols);

    let out = reflow::format_rows(output_rows, &widths, &indent);

    reflow::insert_separator(out, sep_cells, &widths, &indent)
}

/// Processes a stream of markdown lines, reflowing tables while preserving code blocks and other
/// content.
///
/// Detects fenced code blocks and avoids modifying their contents. Buffers lines that appear to be
/// part of a markdown table and reflows them when the table ends. Non-table lines and code blocks
/// are output unchanged.
///
/// # Returns
///
/// A vector of strings representing the processed markdown document with tables reflowed.
///
/// # Examples
///
/// ```no_run
/// use mdtablefix::process_stream;
/// let input = vec![
///     "| a | b |".to_string(),
///     "|---|---|".to_string(),
///     "| 1 | 2 |".to_string(),
///     "".to_string(),
///     "```".to_string(),
///     "code block".to_string(),
///     "```".to_string(),
/// ];
/// let output = process_stream(&input);
/// assert_eq!(output[0], "| a   | b   |");
/// assert_eq!(output[1], "| --- | --- |");
/// assert_eq!(output[2], "| 1   | 2   |");
/// assert_eq!(output[3], "");
/// assert_eq!(output[4], "```");
/// assert_eq!(output[5], "code block");
/// assert_eq!(output[6], "```");
/// ```
static FENCE_RE: std::sync::LazyLock<Regex> =
    std::sync::LazyLock::new(|| Regex::new(r"^(```|~~~).*").unwrap());

static CODE_SPAN_RE: std::sync::LazyLock<Regex> =
    std::sync::LazyLock::new(|| Regex::new(r"(`+[^`]*`+)").unwrap());

static BULLET_RE: std::sync::LazyLock<Regex> =
    std::sync::LazyLock::new(|| Regex::new(r"^(\s*(?:[-*+]|\d+[.)])\s+)(.*)").unwrap());

static NUMBERED_RE: std::sync::LazyLock<Regex> =
    std::sync::LazyLock::new(|| Regex::new(r"^(\s*)([1-9][0-9]*)\.(\s+)(.*)").unwrap());

fn tokenize_markdown(text: &str) -> Vec<String> {
    let mut tokens = Vec::new();
    let chars: Vec<char> = text.chars().collect();
    let mut i = 0;
    while i < chars.len() {
        let c = chars[i];
        if c.is_whitespace() {
            let start = i;
            while i < chars.len() && chars[i].is_whitespace() {
                i += 1;
            }
            tokens.push(chars[start..i].iter().collect());
        } else if c == '`' {
            let start = i;
            let mut delim_len = 0;
            while i < chars.len() && chars[i] == '`' {
                i += 1;
                delim_len += 1;
            }
            let mut end = i;
            while end < chars.len() {
                if chars[end] == '`' {
                    let mut j = end;
                    let mut count = 0;
                    while j < chars.len() && chars[j] == '`' {
                        j += 1;
                        count += 1;
                    }
                    if count == delim_len {
                        end = j;
                        tokens.push(chars[start..end].iter().collect());
                        i = end;
                        break;
                    }
                }
                end += 1;
            }
            if end >= chars.len() {
                tokens.push(chars[start..].iter().collect());
                break;
            }
        } else {
            let start = i;
            while i < chars.len() && !chars[i].is_whitespace() && chars[i] != '`' {
                i += 1;
            }
            tokens.push(chars[start..i].iter().collect());
        }
    }
    tokens
}

/// Width of a normalised thematic break.
/// The width used when rewriting thematic breaks.
pub const THEMATIC_BREAK_LEN: usize = 70;

static THEMATIC_BREAK_RE: std::sync::LazyLock<Regex> = std::sync::LazyLock::new(|| {
    Regex::new(r"^[ ]{0,3}((?:[ \t]*\*){3,}|(?:[ \t]*-){3,}|(?:[ \t]*_){3,})[ \t]*$").unwrap()
});

static THEMATIC_BREAK_LINE: std::sync::LazyLock<String> =
    std::sync::LazyLock::new(|| "_".repeat(THEMATIC_BREAK_LEN));

fn wrap_preserving_code(text: &str, width: usize) -> Vec<String> {
    use unicode_width::UnicodeWidthStr;

    let mut lines = Vec::new();
    let mut current = String::new();
    let mut current_width = 0;
    for token in tokenize_markdown(text) {
        let token_width = UnicodeWidthStr::width(token.as_str());
        if current_width + token_width <= width {
            current.push_str(&token);
            current_width += token_width;
        } else {
            let trimmed = current.trim_end();
            if !trimmed.is_empty() {
                lines.push(trimmed.to_string());
            }
            current.clear();
            current_width = token_width;
            current.push_str(&token);
        }
    }
    let trimmed = current.trim_end();
    if !trimmed.is_empty() {
        lines.push(trimmed.to_string());
    }
    lines
}

/// Returns `true` if the line is a fenced code block delimiter (e.g., three backticks or "~~~").
///
/// # Examples
///
/// ```no_run
/// use mdtablefix::is_fence;
/// assert!(is_fence("```"));
/// assert!(is_fence("~~~"));
/// assert!(!is_fence("| foo | bar |"));
/// ```
#[doc(hidden)]
pub fn is_fence(line: &str) -> bool { FENCE_RE.is_match(line) }

/// Replaces spaces within inline code spans with non-breaking spaces.
///
/// Inline code spans are delimited by matching pairs of backticks. This helper
/// replaces normal spaces inside those spans with `U+00A0` (non-breaking space)
/// so that the wrapping logic does not split them across lines.
fn protect_code_span_spaces(text: &str) -> String {
    CODE_SPAN_RE
        .replace_all(text, |caps: &regex::Captures| {
            caps[0].replace(' ', "\u{00A0}")
        })
        .into_owned()
}

fn wrap_segment(seg: &str, indent: &str, width: usize, out: &mut Vec<String>) {
    let opts = Options::new(width - indent.len()).word_splitter(WordSplitter::NoHyphenation);
    let protected = protect_code_span_spaces(seg);
    for line in fill(&protected, &opts).lines() {
        let restored = line.replace('\u{00A0}', " ");
        out.push(format!("{indent}{restored}"));
    }
}
/// Flushes a buffered paragraph to the output, wrapping text to the specified width and applying
/// indentation.
///
/// Concatenates buffered lines into a single paragraph, respecting hard line breaks, and writes the
/// wrapped lines to the output vector with the given indentation. Lines are wrapped to the
/// specified width minus the indentation length. Hard breaks in the buffer force a line break at
/// that point.
fn flush_paragraph(out: &mut Vec<String>, buf: &[(String, bool)], indent: &str, width: usize) {
    if buf.is_empty() {
        return;
    }
    let mut segment = String::new();
    for (text, hard_break) in buf {
        if !segment.is_empty() {
            segment.push(' ');
        }
        segment.push_str(text);
        if *hard_break {
<<<<<<< HEAD
            for line in wrap_preserving_code(&segment, width - indent.len()) {
                out.push(format!("{indent}{line}"));
            }
=======
            wrap_segment(&segment, indent, width, out);
>>>>>>> 951071d1
            segment.clear();
        }
    }
    if !segment.is_empty() {
<<<<<<< HEAD
        for line in wrap_preserving_code(&segment, width - indent.len()) {
            out.push(format!("{indent}{line}"));
        }
=======
        wrap_segment(&segment, indent, width, out);
>>>>>>> 951071d1
    }
}

/// Wraps text lines to a specified width, preserving markdown structure.
///
/// Paragraphs and list items are reflowed to the given width, while code blocks, tables, headers,
/// and blank lines are left unchanged. Indentation and bullet/numbered list prefixes are preserved.
/// Hard line breaks (two spaces or `<br>` tags) are respected.
///
/// # Parameters
/// - `lines`: The input lines of markdown text.
/// - `width`: The maximum line width for wrapping.
///
/// # Returns
/// A vector of strings containing the wrapped and formatted markdown lines.
///
/// # Examples
///
/// ```no_run
/// use mdtablefix::wrap_text;
/// let input = vec![
///     "This is a long paragraph that should be wrapped to a shorter width.".to_string(),
///     "".to_string(),
///     "```".to_string(),
///     "let x = 42;".to_string(),
///     "```".to_string(),
/// ];
/// let wrapped = wrap_text(&input, 20);
/// assert_eq!(wrapped[0], "This is a long");
/// assert_eq!(wrapped[1], "paragraph that should");
/// assert_eq!(wrapped[2], "be wrapped to a");
/// assert_eq!(wrapped[3], "shorter width.");
/// assert_eq!(wrapped[4], "");
/// assert_eq!(wrapped[5], "```");
/// assert_eq!(wrapped[6], "let x = 42;");
/// assert_eq!(wrapped[7], "```");
/// ```
#[doc(hidden)]
pub fn wrap_text(lines: &[String], width: usize) -> Vec<String> {
    let mut out = Vec::new();
    let mut buf: Vec<(String, bool)> = Vec::new();
    let mut indent = String::new();
    let mut in_code = false;

    for line in lines {
        if FENCE_RE.is_match(line) {
            flush_paragraph(&mut out, &buf, &indent, width);
            buf.clear();
            indent.clear();
            in_code = !in_code;
            out.push(line.clone());
            continue;
        }

        if in_code {
            out.push(line.clone());
            continue;
        }

        if line.trim_start().starts_with('|') || SEP_RE.is_match(line.trim()) {
            flush_paragraph(&mut out, &buf, &indent, width);
            buf.clear();
            indent.clear();
            out.push(line.clone());
            continue;
        }

        if line.trim_start().starts_with('#') {
            flush_paragraph(&mut out, &buf, &indent, width);
            buf.clear();
            indent.clear();
            out.push(line.clone());
            continue;
        }

        if line.trim().is_empty() {
            flush_paragraph(&mut out, &buf, &indent, width);
            buf.clear();
            indent.clear();
            out.push(String::new());
            continue;
        }

        if let Some(cap) = BULLET_RE.captures(line) {
            flush_paragraph(&mut out, &buf, &indent, width);
            buf.clear();
            indent.clear();
            let prefix = cap.get(1).unwrap().as_str();
            let rest = cap.get(2).unwrap().as_str().trim();
            let spaces = " ".repeat(prefix.len());
            for (i, l) in wrap_preserving_code(rest, width - prefix.len())
                .iter()
                .enumerate()
            {
                if i == 0 {
                    out.push(format!("{prefix}{l}"));
                } else {
                    out.push(format!("{spaces}{l}"));
                }
            }
            continue;
        }

        if buf.is_empty() {
            indent = line.chars().take_while(|c| c.is_whitespace()).collect();
        }
        let trimmed_end = line.trim_end();
        let hard_break = line.ends_with("  ")
            || trimmed_end.ends_with("<br>")
            || trimmed_end.ends_with("<br/>")
            || trimmed_end.ends_with("<br />");
        let text = trimmed_end
            .trim_end_matches("<br>")
            .trim_end_matches("<br/>")
            .trim_end_matches("<br />")
            .trim_end_matches(' ')
            .trim_start()
            .to_string();
        buf.push((text, hard_break));
    }

    flush_paragraph(&mut out, &buf, &indent, width);
    out
}

#[must_use]
/// Processes a stream of markdown lines, converting HTML tables, reflowing markdown tables, and
/// wrapping text to 80 columns.
///
/// Converts simple HTML tables to markdown, reflows markdown tables for consistent alignment, and
/// wraps paragraphs and list items to 80 characters. Preserves code blocks, headers, and special
/// markdown structures.
///
/// # Returns
///
/// A vector of processed markdown lines with tables fixed and text wrapped.
///
/// # Examples
///
/// ```no_run
/// use mdtablefix::process_stream;
/// let input = vec![
///     "<table><tr><td>foo</td><td>bar</td></tr></table>".to_string(),
///     "| a | b |".to_string(),
///     "|---|---|".to_string(),
///     "| 1 | 2 |".to_string(),
///     "".to_string(),
///     "A paragraph that will be wrapped to fit within eighty columns. This sentence is \
///      intentionally long to demonstrate wrapping."
///         .to_string(),
/// ];
/// let output = process_stream(&input);
/// assert!(output.iter().any(|line| line.contains("| foo | bar |")));
/// assert!(output.iter().any(|line| line.len() <= 80));
/// ```
fn process_stream_inner(lines: &[String], wrap: bool) -> Vec<String> {
    let pre = html::convert_html_tables(lines);

    let mut out = Vec::new();
    let mut buf = Vec::new();
    let mut in_code = false;
    let mut in_table = false;

    for line in &pre {
        if FENCE_RE.is_match(line) {
            if !buf.is_empty() {
                if in_table {
                    out.extend(reflow_table(&buf));
                } else {
                    out.extend(buf.clone());
                }
                buf.clear();
            }
            in_code = !in_code;
            out.push(line.to_string());
            continue;
        }

        if in_code {
            out.push(line.to_string());
            continue;
        }

        if line.trim_start().starts_with('|') {
            if !in_table {
                in_table = true;
            }
            buf.push(line.trim_end().to_string());
            continue;
        }

        if in_table && !line.trim().is_empty() {
            buf.push(line.trim_end().to_string());
            continue;
        }

        if !buf.is_empty() {
            if in_table {
                out.extend(reflow_table(&buf));
            } else {
                out.extend(buf.clone());
            }
            buf.clear();
            in_table = false;
        }

        out.push(line.to_string());
    }

    if !buf.is_empty() {
        if in_table {
            out.extend(reflow_table(&buf));
        } else {
            out.extend(buf);
        }
    }

    if wrap { wrap_text(&out, 80) } else { out }
}

#[must_use]
/// Renumbers ordered list items in Markdown text.
///
/// Lines matching `^\s*[1-9][0-9]*\.\s+` are renumbered sequentially within
/// their indentation level. Numbering continues across fenced code blocks
/// without resetting.
pub fn renumber_lists(lines: &[String]) -> Vec<String> {
    let mut out = Vec::with_capacity(lines.len());
    let mut counters: Vec<(usize, usize)> = Vec::new();
    let mut in_code = false;

    for line in lines {
        if FENCE_RE.is_match(line) {
            in_code = !in_code;
            out.push(line.clone());
            continue;
        }

        if in_code {
            out.push(line.clone());
            continue;
        }

        if let Some(cap) = NUMBERED_RE.captures(line) {
            let indent = cap.get(1).map_or("", |m| m.as_str());
            let indent_len = indent.len();
            while counters.last().is_some_and(|(i, _)| *i > indent_len) {
                counters.pop();
            }
            if counters.last().is_none_or(|(i, _)| *i < indent_len) {
                counters.push((indent_len, 1));
            }
            let idx = counters.len() - 1;
            let num = counters[idx].1;
            counters[idx].1 += 1;
            let spaces = cap.get(3).map_or("", |m| m.as_str());
            let rest = cap.get(4).map_or("", |m| m.as_str());
            out.push(format!("{indent}{num}.{spaces}{rest}"));
            continue;
        }

        let indent_len = line.chars().take_while(|c| c.is_whitespace()).count();
        while counters.last().is_some_and(|(i, _)| *i > indent_len) {
            counters.pop();
        }
        out.push(line.clone());
    }

    out
}

#[must_use]
/// Reformat thematic breaks as 70 underscores.
///
/// Thematic breaks are lines composed of three or more matching `-`, `_`, or
/// `*` characters (optionally separated by spaces or tabs) with up to three
/// leading spaces. Lines inside fenced code blocks are ignored.
pub fn format_breaks(lines: &[String]) -> Vec<String> {
    let mut out = Vec::with_capacity(lines.len());
    let mut in_code = false;

    for line in lines {
        if FENCE_RE.is_match(line) {
            in_code = !in_code;
            out.push(line.clone());
            continue;
        }

        if !in_code && THEMATIC_BREAK_RE.is_match(line.trim_end()) {
            out.push(THEMATIC_BREAK_LINE.clone());
        } else {
            out.push(line.clone());
        }
    }

    out
}

#[must_use]
pub fn process_stream(lines: &[String]) -> Vec<String> { process_stream_inner(lines, true) }

#[must_use]
pub fn process_stream_no_wrap(lines: &[String]) -> Vec<String> {
    process_stream_inner(lines, false)
}

/// Rewrite a file in place with fixed tables.
///
/// # Errors
/// Reads a markdown file, reflows any broken tables within it, and writes the updated content back
/// to the same file.
///
/// Returns an error if the file cannot be read or written.
///
/// # Examples
///
/// ```no_run
/// use std::path::Path;
///
/// use mdtablefix::rewrite;
/// let path = Path::new("example.md");
/// rewrite(path).unwrap();
/// ```
pub fn rewrite(path: &Path) -> std::io::Result<()> {
    let text = fs::read_to_string(path)?;
    let lines: Vec<String> = text.lines().map(str::to_string).collect();
    let fixed = process_stream(&lines);
    fs::write(path, fixed.join("\n") + "\n")
}

/// Rewrite a file in place with fixed tables without wrapping text.
///
/// # Errors
/// Returns an error if the file cannot be read or written.
pub fn rewrite_no_wrap(path: &Path) -> std::io::Result<()> {
    let text = fs::read_to_string(path)?;
    let lines: Vec<String> = text.lines().map(str::to_string).collect();
    let fixed = process_stream_no_wrap(&lines);
    fs::write(path, fixed.join("\n") + "\n")
}

#[cfg(test)]
mod tests {
    use super::*;

    #[test]
    fn sep_index_within_bounds() {
        assert_eq!(sep_index_within(Some(1), 3), Some(1));
        assert_eq!(sep_index_within(Some(3), 3), None);
        assert_eq!(sep_index_within(None, 3), None);
    }

    #[test]
    fn detect_row_mismatch() {
        let rows = vec![
            vec!["a".to_string(), "b".to_string()],
            vec!["1".to_string(), "2".to_string()],
        ];
        assert!(!rows_mismatched(&rows, false));

        let mismatch = vec![
            vec!["a".to_string(), "b".to_string()],
            vec!["1".to_string()],
        ];
        assert!(rows_mismatched(&mismatch, false));

        let with_sep = vec![
            vec!["a".to_string(), "b".to_string()],
            vec!["---".to_string(), "---".to_string()],
            vec!["1".to_string(), "2".to_string()],
        ];
        assert!(!rows_mismatched(&with_sep, false));

        assert!(!rows_mismatched(&mismatch, true));
    }

    #[test]
    fn wrap_text_preserves_hyphenated_words() {
        let input = vec!["A word that is very-long-word indeed".to_string()];
        let wrapped = wrap_text(&input, 20);
        assert_eq!(
            wrapped,
            vec![
                "A word that is".to_string(),
                "very-long-word".to_string(),
                "indeed".to_string(),
            ]
        );
    }

    #[test]
    fn wrap_text_preserves_code_spans() {
        let input = vec![
            "with their own escaping rules. On Windows, scripts default to `powershell -Command` \
             unless the manifest's `interpreter` field overrides the setting."
                .to_string(),
        ];
        let wrapped = wrap_text(&input, 60);
        assert_eq!(
            wrapped,
            vec![
                "with their own escaping rules. On Windows, scripts default".to_string(),
                "to `powershell -Command` unless the manifest's `interpreter`".to_string(),
                "field overrides the setting.".to_string(),
            ]
        );
    }

    #[test]
    fn wrap_text_multiple_code_spans() {
        let input = vec!["combine `foo bar` and `baz qux` in one line".to_string()];
        let wrapped = wrap_text(&input, 25);
        assert_eq!(
            wrapped,
            vec![
                "combine `foo bar` and".to_string(),
                "`baz qux` in one line".to_string(),
            ]
        );
    }

    #[test]
    fn wrap_text_nested_backticks() {
        let input = vec!["Use `` `code` `` to quote backticks".to_string()];
        let wrapped = wrap_text(&input, 20);
        assert_eq!(
            wrapped,
            vec![
                "Use `` `code` `` to".to_string(),
                "quote backticks".to_string()
            ]
        );
    }

    #[test]
    fn wrap_text_unmatched_backticks() {
        let input = vec!["This has a `dangling code span.".to_string()];
        let wrapped = wrap_text(&input, 20);
        assert_eq!(
            wrapped,
            vec!["This has a `dangling".to_string(), "code span.".to_string()]
        );
    }
}<|MERGE_RESOLUTION|>--- conflicted
+++ resolved
@@ -372,24 +372,16 @@
         }
         segment.push_str(text);
         if *hard_break {
-<<<<<<< HEAD
             for line in wrap_preserving_code(&segment, width - indent.len()) {
                 out.push(format!("{indent}{line}"));
             }
-=======
-            wrap_segment(&segment, indent, width, out);
->>>>>>> 951071d1
             segment.clear();
         }
     }
     if !segment.is_empty() {
-<<<<<<< HEAD
         for line in wrap_preserving_code(&segment, width - indent.len()) {
             out.push(format!("{indent}{line}"));
         }
-=======
-        wrap_segment(&segment, indent, width, out);
->>>>>>> 951071d1
     }
 }
 
