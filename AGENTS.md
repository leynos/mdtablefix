--- conflicted
+++ resolved
@@ -30,11 +30,7 @@
   the test logic.
 - **Keep file size manageable.** No single code file may be longer than 400
   lines. Long switch statements or dispatch tables should be broken up by
-<<<<<<< HEAD
-  feature and constituents colocated with targets. Large blocks of test data
-=======
   feature and constituents co-located with targets. Large blocks of test data
->>>>>>> e4948aba
   should be moved to external data files.
 
 ## Documentation Maintenance
