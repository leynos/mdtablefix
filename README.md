--- conflicted
+++ resolved
@@ -4,7 +4,6 @@
 It ignores fenced code blocks and respects escaped pipes (`\|`),
 making it safe for mixed content.
 
-<<<<<<< HEAD
 ## Installation
 
 ```bash
@@ -75,7 +74,3 @@
 
 This project is licensed under the ISC license.
 See the [LICENSE](LICENSE) file for details.
-=======
-A tool to reflow Markdown tables while preserving other document content.
-It also converts simple HTML `<table>` elements to Markdown before reflowing.
->>>>>>> 7546636a
