--- conflicted
+++ resolved
@@ -13,37 +13,21 @@
 
 Install via Cargo:
 
-<<<<<<< HEAD
-Bash
-
-=======
->>>>>>> eb9e1cc7
 ```bash
 cargo install mdtablefix
 ```
 
 Or clone the repository and build from source:
 
-<<<<<<< HEAD
-Bash
-
-=======
->>>>>>> eb9e1cc7
 ```bash
 cargo install --path .
 ```
 
 ## Command-line usage
 
-<<<<<<< HEAD
-Bash
 
 ```bash
-mdtablefix [--wrap] [--renumber] [--breaks] [--ellipsis] [--in-place] [FILE...]
-=======
-```bash
 mdtablefix [--wrap] [--renumber] [--breaks] [--ellipsis] [--fences] [--footnotes] [--in-place] [FILE...]
->>>>>>> eb9e1cc7
 ```
 
 - When one or more file paths are provided, the corrected tables are printed to
@@ -55,16 +39,6 @@
   numbering. The renumbering logic correctly handles nested lists by tracking
   indentation (tabs are interpreted as four spaces) and restarts numbering
   after a list is interrupted by other content, such as a paragraph at a lower
-<<<<<<< HEAD
-  indentation level.
-
-- Use `--breaks` to standardise thematic breaks to a line of 70 underscores
-  (configurable via the `THEMATIC_BREAK_LEN` constant).
-
-- Use `--ellipsis` to replace groups of three dots (`...`) with the ellipsis
-  character (`…`). Longer runs are processed left-to-right, so any leftover
-  dots are preserved.
-=======
   indentation level, a thematic break, or a heading.
 
 - Use `--breaks` to standardize thematic breaks to a line of 70 underscores
@@ -79,7 +53,6 @@
 
 - Use `--footnotes` to convert bare numeric references and the final numbered
   list into GitHub-flavoured footnote links.
->>>>>>> eb9e1cc7
 
 - Use `--in-place` to modify files in-place.
 
@@ -90,11 +63,6 @@
 
 Before:
 
-<<<<<<< HEAD
-Markdown
-
-=======
->>>>>>> eb9e1cc7
 ```markdown
 |Character|Catchphrase|Pizza count| |---|---|---| |Speedy Cerviche|Here
 come the Samurai Pizza Cats!|lots| |Guido Anchovy|Slice and dice!|tons|
@@ -103,11 +71,6 @@
 
 After running `mdtablefix`:
 
-<<<<<<< HEAD
-Markdown
-
-=======
->>>>>>> eb9e1cc7
 ```markdown
 | Character       | Catchphrase                       | Pizza count |
 | --------------- | --------------------------------- | ----------- |
@@ -120,11 +83,6 @@
 
 Before:
 
-<<<<<<< HEAD
-Markdown
-
-=======
->>>>>>> eb9e1cc7
 ```markdown
 1. The Big Cheese's evil plans.
 4. Jerry Atric's schemes.
@@ -139,11 +97,6 @@
 
 After running `mdtablefix --renumber`:
 
-<<<<<<< HEAD
-Markdown
-
-=======
->>>>>>> eb9e1cc7
 ```markdown
 1. The Big Cheese's evil plans.
 2. Jerry Atric's schemes.
@@ -158,20 +111,11 @@
 
 ## Library usage
 
-<<<<<<< HEAD
 The crate exposes helper functions for embedding the table-reflow logic in
 Rust projects:
-Rust
-
-```rust
-use mdtablefix::{process_stream_opts, rewrite};
-=======
-The crate provides helper functions for embedding the table reflow logic in
-your own Rust project:
 
 ```rust
 use mdtablefix::{process_stream_opts, rewrite, Options};
->>>>>>> eb9e1cc7
 use std::path::Path;
 
 fn main() -> std::io::Result<()> {
@@ -189,26 +133,16 @@
 }
 ```
 
-<<<<<<< HEAD
-- `process_stream_opts(lines: &[String], wrap: bool, ellipsis: bool) -> \
-  Vec<String>` rewrites tables in memory, with optional paragraph wrapping and
-  ellipsis substitution.
-=======
 - `process_stream_opts(lines: &[String], opts: Options) -> Vec<String>`
   rewrites tables in memory. The options enable paragraph wrapping, ellipsis
   substitution, fence normalization and footnote conversion.
->>>>>>> eb9e1cc7
 
 - `rewrite(path: &Path) -> std::io::Result<()>` modifies a Markdown file on
   disk in-place.
 
 ## HTML table support
 
-<<<<<<< HEAD
-`mdtablefix` recognises basic HTML `<table>` elements embedded in Markdown.
-=======
 `mdtablefix` recognizes basic HTML `<table>` elements embedded in Markdown.
->>>>>>> eb9e1cc7
 These are converted to Markdown in a preprocessing stage using
 `convert_html_tables`, prior to reflow.
 
